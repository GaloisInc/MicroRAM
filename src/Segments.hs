--- conflicted
+++ resolved
@@ -17,9 +17,7 @@
 import Compiler.Registers
 
 import qualified Data.Map as Map 
-import qualified Data.Vector as V
-
-import Data.Vector (fromList)
+import qualified Data.Vector as V (fromList)
 import MicroRAM
 import MicroRAM.MRAMInterpreter
 
@@ -52,11 +50,7 @@
   else
     assumptError $ "Trace is not long enough. Execution uses: " ++ (show segmentsTrace) ++ " segments, but only " ++ show numSegments ++ " where generated."
     
-<<<<<<< HEAD
-  where chunks = chooseSegments privSize spar (lowProg . programCU . compiled $ segProg) trace (segMap segProg) (fromList $ pubSegments segProg)
-=======
   where chunks = chooseSegments privSize spar (lowProg . programCU . compiled $ segProg) trace (segMap segProg) (V.fromList $ pubSegments segProg)
->>>>>>> a403209e
         segmentsTrace = maximum (map chunkSeg chunks)
         numSegments = length (pubSegments segProg) + length (privSegments segProg) 
 mkPrivateSegments :: Word -> Int -> [Segment reg MWord]
