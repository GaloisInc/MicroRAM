--- conflicted
+++ resolved
@@ -352,13 +352,9 @@
     return $ either undefined id $
       compile len m
 
-<<<<<<< HEAD
 {- SC: Broken after resgiter allocation was moved to
    work on compilation units, not just programs.
 jpProg :: IO (Program VReg MWord)
-=======
-jpProg :: IO (Program AReg MWord)
->>>>>>> 229be39e
 jpProg = do
     m <- fromLLVMFile "test/programs/fibSlow.ll"
     return $ either undefined id $
