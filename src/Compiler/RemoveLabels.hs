{-# LANGUAGE BangPatterns #-}
{-# LANGUAGE TypeOperators #-}
{-# LANGUAGE GADTs #-}
{-# LANGUAGE FlexibleContexts #-}
{-|
Module      : Removing Labels
Description : Replaces labels with concrete instruction numbers : MARAM -> MRAM
Maintainer  : santiago@galois.com
Stability   : experimental


This module compiles Translates MicroASM to MicroRAM.

MicroASM is different to MicrRAM in that it allows the operands
`Label` and lazy constants. The assembler will replace those labels
with the actual instruction numbers to obtain MicroRAM. In particular
a MicroASM program can be "partial" and needs to be linked to another part
that contains some of the labels (this allows some simple separta compilation.

Note: This module is completly parametric over the machine register type.

The assembler translates all `Label` and lazy constants to the actual
instruction number to produce well formed MicroRAM. It does so in three passes:
 
1) Create a label map, mapping names -> instruction

2) "Flatten": Removing the names from blocks, leaving a list of instructions

3) Replace all labels with the location given in the label map.

TODO: It can all be done in 2 passes. Optimize?


-}
module Compiler.RemoveLabels
    ( removeLabels,
      stashGlobals
    ) where


import Control.Monad

import MicroRAM
import Compiler.IRs
import Data.Map.Strict (Map)
import qualified Data.Map.Strict as Map
import qualified Data.Set as Set

import Compiler.Common
import Compiler.CompilationUnit
import Compiler.Errors
import Compiler.LazyConstants
import Compiler.Tainted
import Compiler.Layout (alignTo)

import RiscV.RiscVAsm (instrTraverseImm, Imm(..))

import Debug.Trace


type Wrd = MWord

-- * Assembler

blocksStart :: MWord
blocksStart = 0

blockSize :: NamedBlock md regT MWord -> MWord
blockSize (NamedBlock { blockInstrs = instrs}) = fromIntegral $ length instrs

globalsStart :: MWord
globalsStart = 1 * fromIntegral wordBytes

nextGlobalAddr :: MWord -> GlobalVariable MWord -> MWord
nextGlobalAddr addr g =
  alignTo (fromIntegral wordBytes * gAlign g) $
    addr + fromIntegral wordBytes * gSize g

buildLabelMap ::
  [NamedBlock md regT MWord] ->
  [GlobalVariable MWord] ->
  Hopefully (Map Name MWord)
buildLabelMap blocks globs = do
  blockMap <- goBlocks mempty blocksStart blocks
  globMap <- goGlobs mempty globalsStart globs
  let overlap = Set.intersection (Map.keysSet blockMap) (Map.keysSet globMap)
  when (not $ Set.null overlap) $
    assumptError $ "name collision between blocks and globals: " ++ show overlap
  return $ blockMap <> globMap
  where
    goBlocks m _addr [] = return m
    goBlocks m addr (b : bs)
      | Just name <- blockName b = do
        when (Map.member name m) $
          assumptError $ "name collision between blocks: " ++ show name
        goBlocks (Map.insert name addr m) (addr + blockSize b) bs
      | otherwise = trace "warning: unnamed block in RemoveLabels" $
        goBlocks m (addr + blockSize b) bs

    goGlobs :: Map.Map Name MWord -> MWord -> [GlobalVariable MWord] -> Hopefully (Map.Map Name MWord)
    goGlobs m _addr [] = return m
    goGlobs m addr (g:gs) = do
      let entries = entryPoints g
      let (addr', nextAddr) = if gvHeapInit g then
              (heapInitAddress, addr)
            else
              (addr, nextGlobalAddr addr g)
      m' <- foldM (insertLabel addr') m [(name, offset) | (name, offset, _extern) <- entries]
      -- Note this still increments by the size of `g`, even for heap-init
      -- globals.
      goGlobs m' nextAddr gs

    insertLabel :: MWord -> Map.Map Name MWord -> (Name, MWord) -> Hopefully (Map.Map Name MWord)
    insertLabel addr m (name, offset) = do
      when (Map.member name m) $
        assumptError $ "name collision between globals: " ++ show name
<<<<<<< HEAD
      return (Map.insert name (addr + offset) m)
      
=======
      if gvHeapInit g then
        goGlobs (Map.insert name heapInitAddress m) addr gs
      else
        goGlobs (Map.insert name addr m) (nextGlobalAddr addr g) gs

>>>>>>> 024c9b00
getOrZero :: Map Name MWord -> Name -> MWord
getOrZero m n = case Map.lookup n m of
  Nothing -> trace ("warning: label " ++ show n ++ " is missing; defaulting to zero") 0
  Just x -> x

flattenBlocks :: Show regT => 
  Map Name MWord ->
  [NamedBlock md regT MWord] ->
  [(Instruction regT MWord, md)]
flattenBlocks lm bs = snd $ foldr goBlock (totalBlockSize, []) bs
  where
    !totalBlockSize = blocksStart + sum (map blockSize bs)

    -- Walks over blocks in reverse order.
    -- The instructions for the last block are placed at the end of the accumulated list and each block is processed right to left.
    goBlock blk (!postAddr,!acc) =
      foldr goInstr (postAddr, acc) (blockInstrs blk)

    -- Walks over instructions in reverse order.
    goInstr :: Show regT => (MAInstruction regT MWord, md) -> (MWord,[(Instruction regT MWord, md)]) -> (MWord,[(Instruction regT MWord, md)])
    goInstr (i, md) (!lastAddr,!acc) =
      -- Get the address of the current instruction.
      let addr = lastAddr - 1 in
      -- Replace all the labels and lazy constants in the operands of each instruction
      -- Starting with the XCheck instructions, which have different opperands
      let i' = goXCheck addr i in
      let !i''  = goOperand addr <$> i' in
        (addr, (i'', md):acc)

    goOperand :: MWord -> MAOperand regT MWord -> Operand regT MWord
    goOperand _ (AReg r) = Reg r
    goOperand addr (LImm lc) = Const $ makeConcreteConst (lmFuncWithPc addr) lc
    goOperand _ (Label name) = Const $ lmFunc name
    
    -- Add the current pc address to the map (replaces the old
    -- HereLabel)
    lmFuncWithPc pcAddress = getOrZero $ Map.insert pcName pcAddress lm
    lmFunc = getOrZero lm

    -- Replace all the `ImmLazy` with `ImmWord`
    goXCheck :: MWord -> MAInstruction regT MWord -> MAInstruction regT MWord
    goXCheck addr (Iext (XCheck nativeInstr name off)) =
      Iext $ XCheck (instrTraverseImm (goImm addr) nativeInstr) name off -- goImm addr
    goXCheck _ i = i

    goImm :: MWord -> Imm -> Imm
    goImm addr (ImmLazy lc) =
      ImmNumber $ makeConcreteConst (lmFuncWithPc addr) lc
    goImm _ imm = error $ "RemoveLabels: Expected a `ImmLazy` but found: "<> show imm <> ".\n\tThe transpiler should have turned this into a `ImmLazy`"
    

flattenGlobals ::
  Bool ->
  Map Name MWord ->
  [GlobalVariable MWord] ->
  Hopefully [InitMemSegment]
flattenGlobals tainted lm gs = goGlobals globalsStart gs
  where
    goGlobals :: MWord -> [GlobalVariable MWord] -> Hopefully [InitMemSegment]
    goGlobals _addr [] = return []
    goGlobals addr (g:gs) = do
      init' <- mapM (mapM goLazyConst) (initializer g)
      let (addr', nextAddr) = if gvHeapInit g then
              (heapInitAddress, addr)
            else
              (addr, nextGlobalAddr addr g)
      let seg = InitMemSegment {
            isName   = short2string $  dbName $ globSectionName g,
            isSecret = secret g,
            isReadOnly = isConstant g,
            isHeapInit = gvHeapInit g,
            location = addr' `div` fromIntegral wordBytes,
            segmentLen = gSize g,
            content = init',
            labels = if tainted then
                Just $ replicate (fromIntegral $ gSize g) bottomWord
              else Nothing
            }
      rest <- goGlobals nextAddr gs
      return $ seg : rest

    goLazyConst :: LazyConst MWord -> Hopefully MWord
    goLazyConst lc = return $ makeConcreteConst lmFunc lc

    lmFunc = getOrZero lm

-- ** Remove labels from the entire CompilationUnit  
removeLabels ::
  Show regT =>
  Bool ->
  CompilationUnit [GlobalVariable MWord] (MAProgram md regT Wrd) ->
  Hopefully (CompilationUnit () (AnnotatedProgram md regT Wrd))
removeLabels tainted cu = do
  let blocks = pmProg $ programCU cu
  let globs = intermediateInfo cu
  lm <- buildLabelMap blocks globs
  let prog = flattenBlocks lm blocks
  mem <- flattenGlobals tainted lm globs
  return $ cu {
    programCU = ProgAndMem prog mem lm,
    intermediateInfo = ()
  }

-- FIXME: This is a temporary hack.  Instead MAProgram should contain both a
-- list of blocks and a list of globals, and Stacking should copy the global
-- env into the right field of the MAProgram.
stashGlobals ::
  CompilationUnit () (Lprog m mreg MWord) ->
  CompilationUnit [GlobalVariable MWord] (Lprog m mreg MWord)
stashGlobals cu = cu { intermediateInfo = gs }
  where gs = globals $ pmProg $ programCU cu
<|MERGE_RESOLUTION|>--- conflicted
+++ resolved
@@ -114,16 +114,8 @@
     insertLabel addr m (name, offset) = do
       when (Map.member name m) $
         assumptError $ "name collision between globals: " ++ show name
-<<<<<<< HEAD
       return (Map.insert name (addr + offset) m)
-      
-=======
-      if gvHeapInit g then
-        goGlobs (Map.insert name heapInitAddress m) addr gs
-      else
-        goGlobs (Map.insert name addr m) (nextGlobalAddr addr g) gs
-
->>>>>>> 024c9b00
+
 getOrZero :: Map Name MWord -> Name -> MWord
 getOrZero m n = case Map.lookup n m of
   Nothing -> trace ("warning: label " ++ show n ++ " is missing; defaulting to zero") 0
