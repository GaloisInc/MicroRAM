{-# LANGUAGE GADTs #-}

module Compiler.RegisterAlloc.Internal (
    writeRegisters
  , readRegisters
  , substituteRegisters
  ) where

import           Data.Map (Map)
import qualified Data.Map as Map
import           Data.Set (Set)
import qualified Data.Set as Set

-- import           Compiler.Registers
import           Compiler.IRs
import qualified MicroRAM as MRAM

-- Retrieve the write registers of an instruction.

writeRegisters :: Ord reg => LTLInstr mdata reg wrdT -> Set reg
writeRegisters (MRI inst _mdata) = writeRegistersMRIInstruction inst
writeRegisters (IRI inst _mdata) = writeRegistersLTLInstruction inst

writeRegistersMRIInstruction :: Ord reg => MAInstruction reg wrdT -> Set reg
<<<<<<< HEAD
writeRegistersMRIInstruction (MRAM.Iand r1 _r2 _) = Set.singleton r1
writeRegistersMRIInstruction (MRAM.Ior r1 _r2 _) = Set.singleton r1
writeRegistersMRIInstruction (MRAM.Ixor r1 _ _) = Set.singleton r1
writeRegistersMRIInstruction (MRAM.Inot r1 _) = Set.singleton r1
writeRegistersMRIInstruction (MRAM.Iadd r1 _ _) = Set.singleton r1
writeRegistersMRIInstruction (MRAM.Isub r1 _ _) = Set.singleton r1
writeRegistersMRIInstruction (MRAM.Imull r1 _ _) = Set.singleton r1
writeRegistersMRIInstruction (MRAM.Iumulh r1 _ _) = Set.singleton r1
writeRegistersMRIInstruction (MRAM.Ismulh r1 _ _) = Set.singleton r1
writeRegistersMRIInstruction (MRAM.Iudiv r1 _ _) = Set.singleton r1
writeRegistersMRIInstruction (MRAM.Iumod r1 _ _) = Set.singleton r1
writeRegistersMRIInstruction (MRAM.Ishl r1 _ _) = Set.singleton r1
writeRegistersMRIInstruction (MRAM.Ishr r1 _ _) = Set.singleton r1
writeRegistersMRIInstruction (MRAM.Icmpe _ _) = mempty
writeRegistersMRIInstruction (MRAM.Icmpa _ _) = mempty
writeRegistersMRIInstruction (MRAM.Icmpae _ _) = mempty
writeRegistersMRIInstruction (MRAM.Icmpg _ _) = mempty
writeRegistersMRIInstruction (MRAM.Icmpge _ _) = mempty
writeRegistersMRIInstruction (MRAM.Imov r1 _) = Set.singleton r1
writeRegistersMRIInstruction (MRAM.Icmov r1 _) = Set.singleton r1
writeRegistersMRIInstruction (MRAM.Ijmp _) = mempty
writeRegistersMRIInstruction (MRAM.Icjmp _) = mempty
writeRegistersMRIInstruction (MRAM.Icnjmp _) = mempty
writeRegistersMRIInstruction (MRAM.Istore _ _) = mempty -- writeRegistersOperand op
writeRegistersMRIInstruction (MRAM.Iload r1 _) = Set.singleton r1
writeRegistersMRIInstruction (MRAM.Iread r1 _) = Set.singleton r1
writeRegistersMRIInstruction (MRAM.Ianswer _) = mempty
writeRegistersMRIInstruction (MRAM.Ipoison _ _) = mempty
writeRegistersMRIInstruction (MRAM.Iadvise rd) = Set.singleton rd
writeRegistersMRIInstruction (MRAM.Isink _r2 _l) = mempty
writeRegistersMRIInstruction (MRAM.Itaint r2 _l) = Set.singleton r2
writeRegistersMRIInstruction (MRAM.Iext _ _) = mempty
writeRegistersMRIInstruction (MRAM.Iextval _ rd _) = Set.singleton rd
writeRegistersMRIInstruction (MRAM.Iextadvise _ rd _) = Set.singleton rd
=======
writeRegistersMRIInstruction instr = MRAM.foldInstr Set.singleton (\_-> mempty) (\_-> mempty) instr
>>>>>>> 271bc91c

writeRegistersLTLInstruction :: Ord reg => LTLInstr' reg mdata (MAOperand reg wrdT) -> Set reg
writeRegistersLTLInstruction (Lgetstack _ _ _ r1) = Set.singleton r1
writeRegistersLTLInstruction (Lsetstack _ _ _ _) = mempty
writeRegistersLTLInstruction (LCall _t mr _ _ _) = maybe mempty Set.singleton mr
writeRegistersLTLInstruction (LRet _mo) = mempty
writeRegistersLTLInstruction (LAlloc mr _t _op) = maybe mempty Set.singleton mr

-- Retrieve the read registers of an instruction.
readRegisters :: Ord reg => LTLInstr mdata reg wrdT -> Set reg
readRegisters (MRI inst _mdata) = readRegistersMRIInstruction inst
readRegisters (IRI inst _mdata) = readRegistersLTLInstruction inst

readRegistersMRIInstruction :: Ord reg => MAInstruction reg wrdT -> Set reg
<<<<<<< HEAD
readRegistersMRIInstruction (MRAM.Iand _ r2 op) = Set.singleton r2 <> readRegistersOperand op
readRegistersMRIInstruction (MRAM.Ior _ r2 op) = Set.singleton r2 <> readRegistersOperand op
readRegistersMRIInstruction (MRAM.Ixor _ r2 op) = Set.singleton r2 <> readRegistersOperand op
readRegistersMRIInstruction (MRAM.Inot _ op) = readRegistersOperand op
readRegistersMRIInstruction (MRAM.Iadd _ r2 op) = Set.singleton r2 <> readRegistersOperand op
readRegistersMRIInstruction (MRAM.Isub _ r2 op) = Set.singleton r2 <> readRegistersOperand op
readRegistersMRIInstruction (MRAM.Imull _ r2 op) = Set.singleton r2 <> readRegistersOperand op
readRegistersMRIInstruction (MRAM.Iumulh _ r2 op) = Set.singleton r2 <> readRegistersOperand op
readRegistersMRIInstruction (MRAM.Ismulh _ r2 op) = Set.singleton r2 <> readRegistersOperand op
readRegistersMRIInstruction (MRAM.Iudiv _ r2 op) = Set.singleton r2 <> readRegistersOperand op
readRegistersMRIInstruction (MRAM.Iumod _ r2 op) = Set.singleton r2 <> readRegistersOperand op
readRegistersMRIInstruction (MRAM.Ishl _ r2 op) = Set.singleton r2 <> readRegistersOperand op
readRegistersMRIInstruction (MRAM.Ishr _ r2 op) = Set.singleton r2 <> readRegistersOperand op
readRegistersMRIInstruction (MRAM.Icmpe r1 op) = Set.singleton r1 <> readRegistersOperand op
readRegistersMRIInstruction (MRAM.Icmpa r1 op) = Set.singleton r1 <> readRegistersOperand op
readRegistersMRIInstruction (MRAM.Icmpae r1 op) = Set.singleton r1 <> readRegistersOperand op
readRegistersMRIInstruction (MRAM.Icmpg r1 op) = Set.singleton r1 <> readRegistersOperand op
readRegistersMRIInstruction (MRAM.Icmpge r1 op) = Set.singleton r1 <> readRegistersOperand op
readRegistersMRIInstruction (MRAM.Imov _ op) = readRegistersOperand op
readRegistersMRIInstruction (MRAM.Icmov _ op) = readRegistersOperand op
readRegistersMRIInstruction (MRAM.Ijmp op) = readRegistersOperand op
readRegistersMRIInstruction (MRAM.Icjmp op) = readRegistersOperand op
readRegistersMRIInstruction (MRAM.Icnjmp op) = readRegistersOperand op
readRegistersMRIInstruction (MRAM.Istore op r1) = readRegistersOperand op <> Set.singleton r1
readRegistersMRIInstruction (MRAM.Iload _ op) = readRegistersOperand op
readRegistersMRIInstruction (MRAM.Iread _ op) = readRegistersOperand op
readRegistersMRIInstruction (MRAM.Ianswer op) = readRegistersOperand op
readRegistersMRIInstruction (MRAM.Ipoison op r1) = readRegistersOperand op <> Set.singleton r1
readRegistersMRIInstruction (MRAM.Iadvise _) = Set.empty
readRegistersMRIInstruction (MRAM.Isink r2 l) = Set.singleton r2 <> readRegistersOperand l
readRegistersMRIInstruction (MRAM.Itaint _r2 l) = readRegistersOperand l
readRegistersMRIInstruction (MRAM.Iext _ ops) = Set.unions $ map readRegistersOperand ops
readRegistersMRIInstruction (MRAM.Iextval _ _ ops) = Set.unions $ map readRegistersOperand ops
readRegistersMRIInstruction (MRAM.Iextadvise _ _ ops) = Set.unions $ map readRegistersOperand ops

=======
readRegistersMRIInstruction instr = MRAM.foldInstr (const mempty) Set.singleton readRegistersOperand  instr
>>>>>>> 271bc91c

readRegistersLTLInstruction :: Ord reg => LTLInstr' reg mdata (MAOperand reg wrdT) -> Set reg
readRegistersLTLInstruction (Lgetstack _ _ _ _) = mempty
readRegistersLTLInstruction (Lsetstack r1 _ _ _) = Set.singleton r1
readRegistersLTLInstruction (LCall _t _mr op _ts ops) = readRegistersOperand op <> mconcat (map readRegistersOperand ops)
readRegistersLTLInstruction (LRet mo) = maybe mempty readRegistersOperand mo
readRegistersLTLInstruction (LAlloc _mr _t op) = readRegistersOperand op

readRegistersOperand :: Ord reg => MAOperand reg wrdT -> Set reg
readRegistersOperand (AReg r) = Set.singleton r
readRegistersOperand (LImm _w) = mempty
readRegistersOperand (Label _s) = mempty
readRegistersOperand (Glob _ ) = mempty
readRegistersOperand HereLabel = mempty


-- Substitute registers in an instruction.
substituteRegisters :: Ord reg => Map reg reg -> LTLInstr mdata reg wrdT -> LTLInstr mdata reg wrdT
substituteRegisters substs (MRI inst mdata) = MRI (substituteMRIInstruction substs inst) mdata
substituteRegisters substs (IRI inst mdata) = IRI (substituteLTLInstruction substs inst) mdata

substituteMRIInstruction :: Ord reg => Map reg reg -> MAInstruction reg wrdT -> MAInstruction reg wrdT
<<<<<<< HEAD
substituteMRIInstruction substs (MRAM.Iand r1 r2 op) = MRAM.Iand (substituteRegister substs r1) (substituteRegister substs r2) (substituteOperand substs op)
substituteMRIInstruction substs (MRAM.Ior r1 r2 op) = MRAM.Ior (substituteRegister substs r1) (substituteRegister substs r2) (substituteOperand substs op)
substituteMRIInstruction substs (MRAM.Ixor r1 r2 op) = MRAM.Ixor (substituteRegister substs r1) (substituteRegister substs r2) (substituteOperand substs op)
substituteMRIInstruction substs (MRAM.Inot r1 op) = MRAM.Inot (substituteRegister substs r1) (substituteOperand substs op)
substituteMRIInstruction substs (MRAM.Iadd r1 r2 op) = MRAM.Iadd (substituteRegister substs r1) (substituteRegister substs r2) (substituteOperand substs op)
substituteMRIInstruction substs (MRAM.Isub r1 r2 op) = MRAM.Isub (substituteRegister substs r1) (substituteRegister substs r2) (substituteOperand substs op)
substituteMRIInstruction substs (MRAM.Imull r1 r2 op) = MRAM.Imull (substituteRegister substs r1) (substituteRegister substs r2) (substituteOperand substs op)
substituteMRIInstruction substs (MRAM.Iumulh r1 r2 op) = MRAM.Iumulh (substituteRegister substs r1) (substituteRegister substs r2) (substituteOperand substs op)
substituteMRIInstruction substs (MRAM.Ismulh r1 r2 op) = MRAM.Ismulh (substituteRegister substs r1) (substituteRegister substs r2) (substituteOperand substs op)
substituteMRIInstruction substs (MRAM.Iudiv r1 r2 op) = MRAM.Iudiv (substituteRegister substs r1) (substituteRegister substs r2) (substituteOperand substs op)
substituteMRIInstruction substs (MRAM.Iumod r1 r2 op) = MRAM.Iumod (substituteRegister substs r1) (substituteRegister substs r2) (substituteOperand substs op)
substituteMRIInstruction substs (MRAM.Ishl r1 r2 op) = MRAM.Ishl (substituteRegister substs r1) (substituteRegister substs r2) (substituteOperand substs op)
substituteMRIInstruction substs (MRAM.Ishr r1 r2 op) = MRAM.Ishr (substituteRegister substs r1) (substituteRegister substs r2) (substituteOperand substs op)
substituteMRIInstruction substs (MRAM.Icmpe r1 op) = MRAM.Icmpe (substituteRegister substs r1) (substituteOperand substs op)
substituteMRIInstruction substs (MRAM.Icmpa r1 op) = MRAM.Icmpa (substituteRegister substs r1) (substituteOperand substs op)
substituteMRIInstruction substs (MRAM.Icmpae r1 op) = MRAM.Icmpae (substituteRegister substs r1) (substituteOperand substs op)
substituteMRIInstruction substs (MRAM.Icmpg r1 op) = MRAM.Icmpg (substituteRegister substs r1) (substituteOperand substs op)
substituteMRIInstruction substs (MRAM.Icmpge r1 op) = MRAM.Icmpge (substituteRegister substs r1) (substituteOperand substs op)
substituteMRIInstruction substs (MRAM.Imov r1 op) = MRAM.Imov (substituteRegister substs r1) (substituteOperand substs op)
substituteMRIInstruction substs (MRAM.Icmov r1 op) = MRAM.Icmov (substituteRegister substs r1) (substituteOperand substs op)
substituteMRIInstruction substs (MRAM.Ijmp op) = MRAM.Ijmp (substituteOperand substs op)
substituteMRIInstruction substs (MRAM.Icjmp op) = MRAM.Icjmp (substituteOperand substs op)
substituteMRIInstruction substs (MRAM.Icnjmp op) = MRAM.Icnjmp (substituteOperand substs op)
substituteMRIInstruction substs (MRAM.Istore op r1) = MRAM.Istore (substituteOperand substs op) (substituteRegister substs r1)
substituteMRIInstruction substs (MRAM.Iload r1 op) = MRAM.Iload (substituteRegister substs r1) (substituteOperand substs op)
substituteMRIInstruction substs (MRAM.Iread r1 op) = MRAM.Iread (substituteRegister substs r1) (substituteOperand substs op)
substituteMRIInstruction substs (MRAM.Ianswer op) = MRAM.Ianswer (substituteOperand substs op)
substituteMRIInstruction substs (MRAM.Ipoison op r1) = MRAM.Istore (substituteOperand substs op) (substituteRegister substs r1)
substituteMRIInstruction substs (MRAM.Iadvise r1) = MRAM.Iadvise (substituteRegister substs r1)
substituteMRIInstruction substs (MRAM.Isink r2 op) = MRAM.Isink (substituteRegister substs r2) (substituteOperand substs op)
substituteMRIInstruction substs (MRAM.Itaint r2 op) = MRAM.Itaint (substituteRegister substs r2) (substituteOperand substs op)
substituteMRIInstruction substs (MRAM.Iext name ops) = MRAM.Iext name (map (substituteOperand substs) ops)
substituteMRIInstruction substs (MRAM.Iextval name rd ops) = MRAM.Iextval name (substituteRegister substs rd) (map (substituteOperand substs) ops)
substituteMRIInstruction substs (MRAM.Iextadvise name rd ops) = MRAM.Iextadvise name (substituteRegister substs rd) (map (substituteOperand substs) ops)
=======
substituteMRIInstruction substs instr = MRAM.mapInstr (substituteRegister substs) (substituteRegister substs) (substituteOperand substs) instr

>>>>>>> 271bc91c

substituteLTLInstruction :: Ord reg => Map reg reg -> LTLInstr' reg mdata (MAOperand reg wrdT) -> LTLInstr' reg mdata (MAOperand reg wrdT)
substituteLTLInstruction substs (Lgetstack s w t r1) = Lgetstack s w t (substituteRegister substs r1)
substituteLTLInstruction substs (Lsetstack r1 s w t) = Lsetstack (substituteRegister substs r1) s w t
substituteLTLInstruction substs (LCall t mr op ts ops) = LCall t (substituteRegister substs <$> mr) (substituteOperand substs op) ts (map (substituteOperand substs) ops)
substituteLTLInstruction substs (LRet mo) = LRet (substituteOperand substs <$> mo)
substituteLTLInstruction substs (LAlloc mr t op) = LAlloc (substituteRegister substs <$> mr) t (substituteOperand substs op)

substituteRegister :: Ord reg => Map reg reg -> reg -> reg
substituteRegister substs r | Just r' <- Map.lookup r substs = r'
substituteRegister _      r                                  = r

substituteOperand :: Ord reg => Map reg reg -> MAOperand reg wrdT -> MAOperand reg wrdT
substituteOperand substs (AReg r)   = AReg (substituteRegister substs r)
substituteOperand _      (LImm w) = LImm w
substituteOperand _      (Label s) = Label s
substituteOperand _      (Glob g) = Glob g
substituteOperand _      HereLabel = HereLabel
<|MERGE_RESOLUTION|>--- conflicted
+++ resolved
@@ -22,44 +22,7 @@
 writeRegisters (IRI inst _mdata) = writeRegistersLTLInstruction inst
 
 writeRegistersMRIInstruction :: Ord reg => MAInstruction reg wrdT -> Set reg
-<<<<<<< HEAD
-writeRegistersMRIInstruction (MRAM.Iand r1 _r2 _) = Set.singleton r1
-writeRegistersMRIInstruction (MRAM.Ior r1 _r2 _) = Set.singleton r1
-writeRegistersMRIInstruction (MRAM.Ixor r1 _ _) = Set.singleton r1
-writeRegistersMRIInstruction (MRAM.Inot r1 _) = Set.singleton r1
-writeRegistersMRIInstruction (MRAM.Iadd r1 _ _) = Set.singleton r1
-writeRegistersMRIInstruction (MRAM.Isub r1 _ _) = Set.singleton r1
-writeRegistersMRIInstruction (MRAM.Imull r1 _ _) = Set.singleton r1
-writeRegistersMRIInstruction (MRAM.Iumulh r1 _ _) = Set.singleton r1
-writeRegistersMRIInstruction (MRAM.Ismulh r1 _ _) = Set.singleton r1
-writeRegistersMRIInstruction (MRAM.Iudiv r1 _ _) = Set.singleton r1
-writeRegistersMRIInstruction (MRAM.Iumod r1 _ _) = Set.singleton r1
-writeRegistersMRIInstruction (MRAM.Ishl r1 _ _) = Set.singleton r1
-writeRegistersMRIInstruction (MRAM.Ishr r1 _ _) = Set.singleton r1
-writeRegistersMRIInstruction (MRAM.Icmpe _ _) = mempty
-writeRegistersMRIInstruction (MRAM.Icmpa _ _) = mempty
-writeRegistersMRIInstruction (MRAM.Icmpae _ _) = mempty
-writeRegistersMRIInstruction (MRAM.Icmpg _ _) = mempty
-writeRegistersMRIInstruction (MRAM.Icmpge _ _) = mempty
-writeRegistersMRIInstruction (MRAM.Imov r1 _) = Set.singleton r1
-writeRegistersMRIInstruction (MRAM.Icmov r1 _) = Set.singleton r1
-writeRegistersMRIInstruction (MRAM.Ijmp _) = mempty
-writeRegistersMRIInstruction (MRAM.Icjmp _) = mempty
-writeRegistersMRIInstruction (MRAM.Icnjmp _) = mempty
-writeRegistersMRIInstruction (MRAM.Istore _ _) = mempty -- writeRegistersOperand op
-writeRegistersMRIInstruction (MRAM.Iload r1 _) = Set.singleton r1
-writeRegistersMRIInstruction (MRAM.Iread r1 _) = Set.singleton r1
-writeRegistersMRIInstruction (MRAM.Ianswer _) = mempty
-writeRegistersMRIInstruction (MRAM.Ipoison _ _) = mempty
-writeRegistersMRIInstruction (MRAM.Iadvise rd) = Set.singleton rd
-writeRegistersMRIInstruction (MRAM.Isink _r2 _l) = mempty
-writeRegistersMRIInstruction (MRAM.Itaint r2 _l) = Set.singleton r2
-writeRegistersMRIInstruction (MRAM.Iext _ _) = mempty
-writeRegistersMRIInstruction (MRAM.Iextval _ rd _) = Set.singleton rd
-writeRegistersMRIInstruction (MRAM.Iextadvise _ rd _) = Set.singleton rd
-=======
 writeRegistersMRIInstruction instr = MRAM.foldInstr Set.singleton (\_-> mempty) (\_-> mempty) instr
->>>>>>> 271bc91c
 
 writeRegistersLTLInstruction :: Ord reg => LTLInstr' reg mdata (MAOperand reg wrdT) -> Set reg
 writeRegistersLTLInstruction (Lgetstack _ _ _ r1) = Set.singleton r1
@@ -74,45 +37,7 @@
 readRegisters (IRI inst _mdata) = readRegistersLTLInstruction inst
 
 readRegistersMRIInstruction :: Ord reg => MAInstruction reg wrdT -> Set reg
-<<<<<<< HEAD
-readRegistersMRIInstruction (MRAM.Iand _ r2 op) = Set.singleton r2 <> readRegistersOperand op
-readRegistersMRIInstruction (MRAM.Ior _ r2 op) = Set.singleton r2 <> readRegistersOperand op
-readRegistersMRIInstruction (MRAM.Ixor _ r2 op) = Set.singleton r2 <> readRegistersOperand op
-readRegistersMRIInstruction (MRAM.Inot _ op) = readRegistersOperand op
-readRegistersMRIInstruction (MRAM.Iadd _ r2 op) = Set.singleton r2 <> readRegistersOperand op
-readRegistersMRIInstruction (MRAM.Isub _ r2 op) = Set.singleton r2 <> readRegistersOperand op
-readRegistersMRIInstruction (MRAM.Imull _ r2 op) = Set.singleton r2 <> readRegistersOperand op
-readRegistersMRIInstruction (MRAM.Iumulh _ r2 op) = Set.singleton r2 <> readRegistersOperand op
-readRegistersMRIInstruction (MRAM.Ismulh _ r2 op) = Set.singleton r2 <> readRegistersOperand op
-readRegistersMRIInstruction (MRAM.Iudiv _ r2 op) = Set.singleton r2 <> readRegistersOperand op
-readRegistersMRIInstruction (MRAM.Iumod _ r2 op) = Set.singleton r2 <> readRegistersOperand op
-readRegistersMRIInstruction (MRAM.Ishl _ r2 op) = Set.singleton r2 <> readRegistersOperand op
-readRegistersMRIInstruction (MRAM.Ishr _ r2 op) = Set.singleton r2 <> readRegistersOperand op
-readRegistersMRIInstruction (MRAM.Icmpe r1 op) = Set.singleton r1 <> readRegistersOperand op
-readRegistersMRIInstruction (MRAM.Icmpa r1 op) = Set.singleton r1 <> readRegistersOperand op
-readRegistersMRIInstruction (MRAM.Icmpae r1 op) = Set.singleton r1 <> readRegistersOperand op
-readRegistersMRIInstruction (MRAM.Icmpg r1 op) = Set.singleton r1 <> readRegistersOperand op
-readRegistersMRIInstruction (MRAM.Icmpge r1 op) = Set.singleton r1 <> readRegistersOperand op
-readRegistersMRIInstruction (MRAM.Imov _ op) = readRegistersOperand op
-readRegistersMRIInstruction (MRAM.Icmov _ op) = readRegistersOperand op
-readRegistersMRIInstruction (MRAM.Ijmp op) = readRegistersOperand op
-readRegistersMRIInstruction (MRAM.Icjmp op) = readRegistersOperand op
-readRegistersMRIInstruction (MRAM.Icnjmp op) = readRegistersOperand op
-readRegistersMRIInstruction (MRAM.Istore op r1) = readRegistersOperand op <> Set.singleton r1
-readRegistersMRIInstruction (MRAM.Iload _ op) = readRegistersOperand op
-readRegistersMRIInstruction (MRAM.Iread _ op) = readRegistersOperand op
-readRegistersMRIInstruction (MRAM.Ianswer op) = readRegistersOperand op
-readRegistersMRIInstruction (MRAM.Ipoison op r1) = readRegistersOperand op <> Set.singleton r1
-readRegistersMRIInstruction (MRAM.Iadvise _) = Set.empty
-readRegistersMRIInstruction (MRAM.Isink r2 l) = Set.singleton r2 <> readRegistersOperand l
-readRegistersMRIInstruction (MRAM.Itaint _r2 l) = readRegistersOperand l
-readRegistersMRIInstruction (MRAM.Iext _ ops) = Set.unions $ map readRegistersOperand ops
-readRegistersMRIInstruction (MRAM.Iextval _ _ ops) = Set.unions $ map readRegistersOperand ops
-readRegistersMRIInstruction (MRAM.Iextadvise _ _ ops) = Set.unions $ map readRegistersOperand ops
-
-=======
 readRegistersMRIInstruction instr = MRAM.foldInstr (const mempty) Set.singleton readRegistersOperand  instr
->>>>>>> 271bc91c
 
 readRegistersLTLInstruction :: Ord reg => LTLInstr' reg mdata (MAOperand reg wrdT) -> Set reg
 readRegistersLTLInstruction (Lgetstack _ _ _ _) = mempty
@@ -135,45 +60,7 @@
 substituteRegisters substs (IRI inst mdata) = IRI (substituteLTLInstruction substs inst) mdata
 
 substituteMRIInstruction :: Ord reg => Map reg reg -> MAInstruction reg wrdT -> MAInstruction reg wrdT
-<<<<<<< HEAD
-substituteMRIInstruction substs (MRAM.Iand r1 r2 op) = MRAM.Iand (substituteRegister substs r1) (substituteRegister substs r2) (substituteOperand substs op)
-substituteMRIInstruction substs (MRAM.Ior r1 r2 op) = MRAM.Ior (substituteRegister substs r1) (substituteRegister substs r2) (substituteOperand substs op)
-substituteMRIInstruction substs (MRAM.Ixor r1 r2 op) = MRAM.Ixor (substituteRegister substs r1) (substituteRegister substs r2) (substituteOperand substs op)
-substituteMRIInstruction substs (MRAM.Inot r1 op) = MRAM.Inot (substituteRegister substs r1) (substituteOperand substs op)
-substituteMRIInstruction substs (MRAM.Iadd r1 r2 op) = MRAM.Iadd (substituteRegister substs r1) (substituteRegister substs r2) (substituteOperand substs op)
-substituteMRIInstruction substs (MRAM.Isub r1 r2 op) = MRAM.Isub (substituteRegister substs r1) (substituteRegister substs r2) (substituteOperand substs op)
-substituteMRIInstruction substs (MRAM.Imull r1 r2 op) = MRAM.Imull (substituteRegister substs r1) (substituteRegister substs r2) (substituteOperand substs op)
-substituteMRIInstruction substs (MRAM.Iumulh r1 r2 op) = MRAM.Iumulh (substituteRegister substs r1) (substituteRegister substs r2) (substituteOperand substs op)
-substituteMRIInstruction substs (MRAM.Ismulh r1 r2 op) = MRAM.Ismulh (substituteRegister substs r1) (substituteRegister substs r2) (substituteOperand substs op)
-substituteMRIInstruction substs (MRAM.Iudiv r1 r2 op) = MRAM.Iudiv (substituteRegister substs r1) (substituteRegister substs r2) (substituteOperand substs op)
-substituteMRIInstruction substs (MRAM.Iumod r1 r2 op) = MRAM.Iumod (substituteRegister substs r1) (substituteRegister substs r2) (substituteOperand substs op)
-substituteMRIInstruction substs (MRAM.Ishl r1 r2 op) = MRAM.Ishl (substituteRegister substs r1) (substituteRegister substs r2) (substituteOperand substs op)
-substituteMRIInstruction substs (MRAM.Ishr r1 r2 op) = MRAM.Ishr (substituteRegister substs r1) (substituteRegister substs r2) (substituteOperand substs op)
-substituteMRIInstruction substs (MRAM.Icmpe r1 op) = MRAM.Icmpe (substituteRegister substs r1) (substituteOperand substs op)
-substituteMRIInstruction substs (MRAM.Icmpa r1 op) = MRAM.Icmpa (substituteRegister substs r1) (substituteOperand substs op)
-substituteMRIInstruction substs (MRAM.Icmpae r1 op) = MRAM.Icmpae (substituteRegister substs r1) (substituteOperand substs op)
-substituteMRIInstruction substs (MRAM.Icmpg r1 op) = MRAM.Icmpg (substituteRegister substs r1) (substituteOperand substs op)
-substituteMRIInstruction substs (MRAM.Icmpge r1 op) = MRAM.Icmpge (substituteRegister substs r1) (substituteOperand substs op)
-substituteMRIInstruction substs (MRAM.Imov r1 op) = MRAM.Imov (substituteRegister substs r1) (substituteOperand substs op)
-substituteMRIInstruction substs (MRAM.Icmov r1 op) = MRAM.Icmov (substituteRegister substs r1) (substituteOperand substs op)
-substituteMRIInstruction substs (MRAM.Ijmp op) = MRAM.Ijmp (substituteOperand substs op)
-substituteMRIInstruction substs (MRAM.Icjmp op) = MRAM.Icjmp (substituteOperand substs op)
-substituteMRIInstruction substs (MRAM.Icnjmp op) = MRAM.Icnjmp (substituteOperand substs op)
-substituteMRIInstruction substs (MRAM.Istore op r1) = MRAM.Istore (substituteOperand substs op) (substituteRegister substs r1)
-substituteMRIInstruction substs (MRAM.Iload r1 op) = MRAM.Iload (substituteRegister substs r1) (substituteOperand substs op)
-substituteMRIInstruction substs (MRAM.Iread r1 op) = MRAM.Iread (substituteRegister substs r1) (substituteOperand substs op)
-substituteMRIInstruction substs (MRAM.Ianswer op) = MRAM.Ianswer (substituteOperand substs op)
-substituteMRIInstruction substs (MRAM.Ipoison op r1) = MRAM.Istore (substituteOperand substs op) (substituteRegister substs r1)
-substituteMRIInstruction substs (MRAM.Iadvise r1) = MRAM.Iadvise (substituteRegister substs r1)
-substituteMRIInstruction substs (MRAM.Isink r2 op) = MRAM.Isink (substituteRegister substs r2) (substituteOperand substs op)
-substituteMRIInstruction substs (MRAM.Itaint r2 op) = MRAM.Itaint (substituteRegister substs r2) (substituteOperand substs op)
-substituteMRIInstruction substs (MRAM.Iext name ops) = MRAM.Iext name (map (substituteOperand substs) ops)
-substituteMRIInstruction substs (MRAM.Iextval name rd ops) = MRAM.Iextval name (substituteRegister substs rd) (map (substituteOperand substs) ops)
-substituteMRIInstruction substs (MRAM.Iextadvise name rd ops) = MRAM.Iextadvise name (substituteRegister substs rd) (map (substituteOperand substs) ops)
-=======
 substituteMRIInstruction substs instr = MRAM.mapInstr (substituteRegister substs) (substituteRegister substs) (substituteOperand substs) instr
-
->>>>>>> 271bc91c
 
 substituteLTLInstruction :: Ord reg => Map reg reg -> LTLInstr' reg mdata (MAOperand reg wrdT) -> LTLInstr' reg mdata (MAOperand reg wrdT)
 substituteLTLInstruction substs (Lgetstack s w t r1) = Lgetstack s w t (substituteRegister substs r1)
