--- conflicted
+++ resolved
@@ -61,21 +61,15 @@
 any2short :: Show a => a -> ShortByteString
 any2short n = toShort $ BSU.fromString $ show $ n
 
-<<<<<<< HEAD
 name2name :: LLVM.Name -> Name
 name2name (LLVM.Name s) = Name s
 name2name (LLVM.UnName n) = Name $ any2short n
 
 name2nameM :: Monad m => LLVM.Name -> m Name
 name2nameM nm = return $ name2name nm
-=======
-name2name :: Monad m => LLVM.Name -> m Name
-name2name (LLVM.Name s) = return $ Name s
-name2name (LLVM.UnName n) = return $ Name $ any2short n
->>>>>>> 5d76c53d
-
-name2label :: Monad m => LLVM.Name -> m $ MAOperand VReg Word
-name2label nm = Label <$> show <$> name2name nm
+
+name2label :: Monad m => LLVM.Name -> m $ MAOperand VReg MWord
+name2label nm = return $ Label $ show $ name2name nm
 
 
 -- | For Global names we just use strings.
@@ -244,39 +238,28 @@
 function2function _ (Left _ ) = implError $ "Inlined assembly not supported"
 function2function tenv (Right (LLVM.LocalReference ty nm)) = do
   nm' <- name2nameM nm
-  (retT', paramT') <- functionTypes ty
+  (retT', paramT') <- functionTypes tenv ty
   return (Reg nm',retT',paramT')
-<<<<<<< HEAD
-  where functionTypes (LLVM.FunctionType retTy argTys False) = do
-          retT' <- type2type tenv retTy
-          paramT' <- mapM (type2type tenv) argTys
-          return (retT',paramT')
-        functionTypes (LLVM.FunctionType  _ _ True) =
-          implError $ "Variable parameters (isVarArg in function call)."
-        functionTypes ty =  assumptError $ "Function type expected found " ++ show ty ++ " instead."
-function2function _ (Right (LLVM.ConstantOperand c)) =
-  implError $ "Calling a function with a constant or a global. You called: \n \t" ++ show c
-function2function _ (Right op) = 
-  implError $ "Calling a function with unsuported operand. You called: \n \t" ++ show op
-=======
-function2function (Right (LLVM.ConstantOperand (LLVM.Constant.GlobalReference ty nm))) = do
+function2function tenv (Right (LLVM.ConstantOperand (LLVM.Constant.GlobalReference ty nm))) = do
   lbl <- name2label nm
   (retT', paramT') <- functionPtrTypes ty
   return (lbl,retT',paramT')
   where functionPtrTypes :: LLVM.Type -> Hopefully (Ty, [Ty])
-        functionPtrTypes (LLVM.PointerType funTy _) = functionTypes funTy
+        functionPtrTypes (LLVM.PointerType funTy _) = functionTypes tenv funTy
         functionPtrTypes ty = implError $ "Function pointer type expected found "  ++ show ty ++ " instead." 
-function2function (Right (LLVM.ConstantOperand c)) =
+function2function _tenv (Right (LLVM.ConstantOperand c)) =
   implError $ "Calling a function with a constant. You called: \n \t" ++ show c
-functionTypes :: LLVM.Type -> Hopefully (Ty, [Ty])
-functionTypes (LLVM.FunctionType retTy argTys False) = do
-  retT' <- type2type retTy
-  paramT' <- mapM type2type argTys
+function2function _ (Right op) = 
+  implError $ "Calling a function with unsuported operand. You called: \n \t" ++ show op
+
+functionTypes :: LLVMTypeEnv ->  LLVM.Type -> Hopefully (Ty, [Ty])
+functionTypes tenv (LLVM.FunctionType retTy argTys False) = do
+  retT' <- type2type  tenv retTy
+  paramT' <- mapM (type2type tenv) argTys
   return (retT',paramT')
-functionTypes (LLVM.FunctionType  _ _ True) =
+functionTypes _tenv (LLVM.FunctionType  _ _ True) =
   implError $ "Variable parameters (isVarArg in function call)."
-functionTypes ty =  assumptError $ "Function type expected found " ++ show ty ++ " instead."
->>>>>>> 5d76c53d
+functionTypes _ ty =  assumptError $ "Function type expected found " ++ show ty ++ " instead."
 
 -- | Process parameters into RTL format
 -- WE dump the attributes
@@ -389,17 +372,11 @@
 
                         
 -- *** Function Call 
-<<<<<<< HEAD
 isInstruction tenv ret (LLVM.Call _ _ _ f args _ _ ) = lift $  do
   (f',retT,paramT) <- function2function tenv f
   args' <- params2params args
   return [MirI (RCall retT ret f' paramT args') ()]
-=======
-isInstruction ret (LLVM.Call _ _ _ f args _ _ ) = lift $  do
-  (f',retT,paramT) <- function2function f
-  args' <- params2params args paramT
-  return [IRI (RCall retT ret f' paramT args') ()]
->>>>>>> 5d76c53d
+
 
 -- *** Phi
 isInstruction _ Nothing (LLVM.Phi _ _ _)  = return [] -- Phi without a name is useless
@@ -676,17 +653,10 @@
   do
     (body, nextReg) <- runStateT (isBlocks tenv code) initState
     params' <- return $ processParams params
-<<<<<<< HEAD
     name' <- name2nameM name
-    retT' <- type2type tenv retT
+    retT' <- type2type  tenv retT
     return $ Function name' retT' params' body nextReg
-isFunction _ other = unreachableError $ show other -- Shoudl be filtered out 
-=======
-    name' <- name2name name
-    retT' <- type2type retT
-    return $ Function name' retT' params' body  
-isFunction other = unreachableError $ show other -- Shoudl be filtered out 
->>>>>>> 5d76c53d
+isFunction _tenv other = unreachableError $ show other -- Shoudl be filtered out 
   
 -- | Instruction Selection for all definitions
 -- We create filters to separate the definitions into categories.
