{-# LANGUAGE GADTs #-}
{-# LANGUAGE OverloadedStrings #-}
{-# LANGUAGE ScopedTypeVariables #-}
{-# LANGUAGE TupleSections #-}
{-# LANGUAGE TypeOperators #-}

{-|
Module      : Register allocation
Description : RTL -> LTL
Maintainer  : 
Stability   : 


Description

-}
module Compiler.RegisterAlloc
    ( registerAlloc, --compileStraight
      trivialRegisterAlloc, -- FIXME : remove when reg alloc completed
    ) where

<<<<<<< HEAD
import qualified Data.Map as Map
=======
import           Control.Applicative (liftA2)
import           Control.Monad.State (runStateT, StateT, get, modify')
import           Control.Monad.Trans.Class (lift)
import qualified Data.ByteString.Char8 as BSC
import qualified Data.ByteString.Short as BSS
import           Data.Graph.Undirected (Graph(..))
import qualified Data.Graph.Undirected as Graph
import qualified Data.List.NonEmpty as NonEmpty
import           Data.Map (Map)
import qualified Data.Map as Map
import           Data.Set (Set)
import qualified Data.Set as Set

import           Compiler.CompileErrors
import           Compiler.IRs
import           Compiler.RegisterAlloc.Internal
import           Compiler.RegisterAlloc.Liveness
import qualified MicroRAM.MicroRAM as MRAM
>>>>>>> 4e318d48

import qualified MicroRAM.MicroRAM as MRAM

<<<<<<< HEAD
import Compiler.Errors
import Compiler.IRs
=======
>>>>>>> 4e318d48

type Registers = [VReg]

registerAlloc :: Rprog () Word -> Hopefully $ Lprog () VReg Word
registerAlloc rprog = do
  -- Convert to ltl.
  lprog <- rtlToLtl rprog

  -- JP: Load arguments from stack? 
  -- Replace `Name "0"` with `Lgetstack Incoming 0 _ _`, ...

  -- Run register allocation.
  code <- mapM (registerAllocFunc registers) $ irProgCode lprog

  return $ lprog {irProgCode = code}


  where
    numRegisters = 8
    -- Available registers.
    -- First two registers are reserved.
    registers = map NewName [2..numRegisters-1]

-- Register allocator state.
data RAState = RAState {
    raNextRegister :: Word
  , raNextStackPosition :: Word
  , raNextInstructionForBlock :: Map Name Int
  -- , raRegisterStackPosition :: Map VReg Word
  }

-- Assumes that instructions are in SSA form.
registerAllocFunc :: Registers -> LFunction () VReg Word -> Hopefully $ LFunction () VReg Word
registerAllocFunc registers (LFunction mdata name typ typs stackSize' blocks') = do

  (rtlBlocks, rast) <- flip runStateT (RAState 0 0 mempty) $ do
    blocks <- mapM flattenBasicBlock blocks'

    registerAllocFunc' $ concat blocks
  
  let stackSize = stackSize' + raNextStackPosition rast

  -- Unflatten basic block?
  let blocks = unflattenBasicBlock rtlBlocks
      
  -- return $ Function name typ typs blocks'
  return $ LFunction mdata name typ typs stackSize blocks

  where
    -- registerAllocFunc' :: [BB name inst] -> StateT RAState Hopefully [BB name inst]
    registerAllocFunc' blocks = do -- _spilled = do

      liveness <- lift $ livenessAnalysis blocks

      let interferenceGraph = computeInterferenceGraph liveness

      -- TODO: we could coalesce

      -- Sort registers by spill cost (lowest cost first).
      let sortedTemporaries = sortTemporaries liveness blocks

      let registerMappingOrSpilled = Graph.color registers sortedTemporaries interferenceGraph

      case registerMappingOrSpilled of
        Left spillReg -> do
          -- Get next stack position and increment it.
          pos <- raNextStackPosition <$> get
          modify' $ \(RAState r s m) -> RAState r (s+1) m

          -- Spill register.
          spillRegister spillReg pos blocks

        Right coloring ->
          lift $ applyColoring coloring blocks


    -- Sort registers by spill cost (highest cost first).
    sortTemporaries :: LivenessResult instname -> [block] -> [VReg]
    sortTemporaries liveness _blocks = 
      -- TODO: actually compute a spill cost.
      Set.toList $ Set.unions liveness

spillRegister :: forall name mdata wrdT . (Monoid mdata, name ~ (Name, Int)) => VReg -> Word -> [BB name (LTLInstr mdata VReg wrdT)] -> StateT RAState Hopefully [BB name (LTLInstr mdata VReg wrdT)]
spillRegister spillReg pos blocks = do
  blocks' <- mapM spillBlock blocks
  return $ concat blocks'
  where
    spillBlock :: BB name (LTLInstr mdata VReg wrdT) -> StateT RAState Hopefully [BB name (LTLInstr mdata VReg wrdT)]
    spillBlock (BB (name, iid) insts dag) = do
      insts' <- mapM spillIRInstruction insts
      flatten name iid dag $ concat insts'

    flatten :: Name -> Int -> DAGinfo name -> [LTLInstr mdata VReg wrdT] -> StateT RAState Hopefully [BB name (LTLInstr mdata VReg wrdT)]
    flatten name iid dag [] = return []
    flatten name iid dag [inst] = return [BB (name, iid) [inst] dag]
    flatten name iid dag (inst:insts) = do
      iid' <- getNextInstructionId name
      ((BB (name, iid) [inst] [(name, iid')]):) <$> flatten name iid' dag insts


    -- Assumes SSA.
    spillIRInstruction :: LTLInstr mdata VReg wrdT -> StateT RAState Hopefully [LTLInstr mdata VReg wrdT]
    spillIRInstruction instr | Set.member spillReg (writeRegisters instr) = do
      -- Generate new reg.
      reg <- generateNewRegister

      -- Replace spillReg with reg.
      let instr' = substituteRegisters (Map.singleton spillReg reg) instr

      -- Append push to stack instruction.
      let ty = getTyForRegister spillReg instr
      let push = IRI (Lsetstack reg Local pos ty) mempty

      return [instr', push]

    spillIRInstruction instr | Set.member spillReg (readRegisters instr) = do
      -- Generate new reg.
      reg <- generateNewRegister

      -- Replace spillReg with reg.
      let instr' = substituteRegisters (Map.singleton spillReg reg) instr

      -- Prepend load from stack instruction.
      let ty = getTyForRegister spillReg instr
      let load = IRI (Lgetstack Local pos ty reg) mempty
      
      return [load, instr']

    spillIRInstruction instr = return [instr]

    generateNewRegister = do
      reg <- (\i -> Name $ "_reg_alloc" <> BSS.toShort (BSC.pack $ show $ raNextRegister i)) <$> get
      modify' $ \(RAState c s m) -> RAState (c+1) s m
      return reg

    getTyForRegister reg instr = Tint -- TODO: How do we get the Ty?


-- JP: lens/uniplate would make this easier.
applyColoring :: Map VReg VReg -> [BB name (LTLInstr mdata VReg wrdT)] -> Hopefully [BB name (LTLInstr mdata VReg wrdT)]
applyColoring coloring = mapM applyBasicBlock
  where
    applyBasicBlock :: BB name (LTLInstr mdata VReg wrdT) -> Hopefully (BB name (LTLInstr mdata VReg wrdT))
    applyBasicBlock (BB name insts dag) = BB name <$> mapM applyIRInstruction insts <*> pure dag

    applyIRInstruction :: LTLInstr mdata VReg wrdT -> Hopefully (LTLInstr mdata VReg wrdT)
    applyIRInstruction (MRI inst mdata) = MRI <$> applyMRIInstruction inst <*> pure mdata
    applyIRInstruction (IRI inst mdata) = IRI <$> applyLTLInstruction inst <*> pure mdata

    applyLTLInstruction :: LTLInstr' VReg mdata (MRAM.MAOperand VReg wrdT) -> Hopefully (LTLInstr' VReg mdata (MRAM.MAOperand VReg wrdT))
    applyLTLInstruction (Lgetstack s w t r1) = Lgetstack s w t <$> applyVReg r1
    applyLTLInstruction (Lsetstack r1 s w t) = Lsetstack <$> applyVReg r1 <*> pure s <*> pure w <*> pure t
    applyLTLInstruction (LCall t mr op ts ops) = LCall t <$> mr' <*> applyOperand op <*> pure ts <*> mapM applyOperand ops
      where mr' = maybe (pure Nothing) (\r -> Just <$> applyVReg r) mr
    applyLTLInstruction (LRet mo) = LRet <$> maybe (pure Nothing) (\o -> Just <$> applyOperand o) mo
    applyLTLInstruction (LAlloc mr t op) = LAlloc <$> mr' <*> pure t <*> applyOperand op
      where mr' = maybe (pure Nothing) (\r -> Just <$> applyVReg r) mr

    applyMRIInstruction :: MRAM.MAInstruction VReg wrdT -> Hopefully (MRAM.MAInstruction VReg wrdT)
    applyMRIInstruction (MRAM.Iand r1 r2 op) = MRAM.Iand <$> applyVReg r1 <*> applyVReg r2 <*> applyOperand op
    applyMRIInstruction (MRAM.Ior r1 r2 op) = MRAM.Ior <$> applyVReg r1 <*> applyVReg r2 <*> applyOperand op
    applyMRIInstruction (MRAM.Ixor r1 r2 op) = MRAM.Ixor <$> applyVReg r1 <*> applyVReg r2 <*> applyOperand op
    applyMRIInstruction (MRAM.Inot r1 op) = MRAM.Inot <$> applyVReg r1 <*> applyOperand op
    applyMRIInstruction (MRAM.Iadd r1 r2 op) = MRAM.Iadd <$> applyVReg r1 <*> applyVReg r2 <*> applyOperand op
    applyMRIInstruction (MRAM.Isub r1 r2 op) = MRAM.Isub <$> applyVReg r1 <*> applyVReg r2 <*> applyOperand op
    applyMRIInstruction (MRAM.Imull r1 r2 op) = MRAM.Imull <$> applyVReg r1 <*> applyVReg r2 <*> applyOperand op
    applyMRIInstruction (MRAM.Iumulh r1 r2 op) = MRAM.Iumulh <$> applyVReg r1 <*> applyVReg r2 <*> applyOperand op
    applyMRIInstruction (MRAM.Ismulh r1 r2 op) = MRAM.Ismulh <$> applyVReg r1 <*> applyVReg r2 <*> applyOperand op
    applyMRIInstruction (MRAM.Iudiv r1 r2 op) = MRAM.Iudiv <$> applyVReg r1 <*> applyVReg r2 <*> applyOperand op
    applyMRIInstruction (MRAM.Iumod r1 r2 op) = MRAM.Iumod <$> applyVReg r1 <*> applyVReg r2 <*> applyOperand op
    applyMRIInstruction (MRAM.Ishl r1 r2 op) = MRAM.Ishl <$> applyVReg r1 <*> applyVReg r2 <*> applyOperand op
    applyMRIInstruction (MRAM.Ishr r1 r2 op) = MRAM.Ishr <$> applyVReg r1 <*> applyVReg r2 <*> applyOperand op
    applyMRIInstruction (MRAM.Icmpe r1 op) = MRAM.Icmpe <$> applyVReg r1 <*> applyOperand op
    applyMRIInstruction (MRAM.Icmpa r1 op) = MRAM.Icmpa <$> applyVReg r1 <*> applyOperand op
    applyMRIInstruction (MRAM.Icmpae r1 op) = MRAM.Icmpae <$> applyVReg r1 <*> applyOperand op
    applyMRIInstruction (MRAM.Icmpg r1 op) = MRAM.Icmpg <$> applyVReg r1 <*> applyOperand op
    applyMRIInstruction (MRAM.Icmpge r1 op) = MRAM.Icmpge <$> applyVReg r1 <*> applyOperand op
    applyMRIInstruction (MRAM.Imov r1 op) = MRAM.Imov <$> applyVReg r1 <*> applyOperand op
    applyMRIInstruction (MRAM.Icmov r1 op) = MRAM.Icmov <$> applyVReg r1 <*> applyOperand op
    applyMRIInstruction (MRAM.Ijmp op) = MRAM.Ijmp <$> applyOperand op
    applyMRIInstruction (MRAM.Icjmp op) = MRAM.Icjmp <$> applyOperand op
    applyMRIInstruction (MRAM.Icnjmp op) = MRAM.Icnjmp <$> applyOperand op
    applyMRIInstruction (MRAM.Istore op r1) = MRAM.Istore <$> applyOperand op <*> applyVReg r1
    applyMRIInstruction (MRAM.Iload r1 op) = MRAM.Iload <$> applyVReg r1 <*> applyOperand op
    applyMRIInstruction (MRAM.Iread r1 op) = MRAM.Iread <$> applyVReg r1 <*> applyOperand op
    applyMRIInstruction (MRAM.Ianswer op) = MRAM.Ianswer <$> applyOperand op

    applyVReg r | Just r' <- Map.lookup r coloring = return r'
    applyVReg r                                    = otherError $ "Unknown register assignment for: " <> show r

    applyOperand :: MRAM.MAOperand VReg wrdT -> Hopefully (MRAM.MAOperand VReg wrdT)
    applyOperand (MRAM.Reg r)   = MRAM.Reg <$> applyVReg r
    applyOperand (MRAM.Const w) = return $ MRAM.Const w
    applyOperand (MRAM.Label s) = return $ MRAM.Label s
    applyOperand MRAM.HereLabel = return $ MRAM.HereLabel


-- Each returned basic block will have one instruction. 
-- Instruction identifiers are not guaranteed to be in order.
-- The first instruction will always have identifier 0.
flattenBasicBlock :: BB Name inst -> StateT RAState Hopefully [BB (Name, Int) inst]
flattenBasicBlock (BB name instrs dag) = flatten instrs
  where
    flatten [] = return []
    flatten [instr] = do
      iid <- getNextInstructionId name
      let dag' = map (, 0) dag
      return [BB (name, iid) [instr] dag']
    flatten (instr:instrs) = do
      iid <- getNextInstructionId name
      (BB (name, iid) [instr] [(name, iid+1)]:) <$> flatten instrs

getNextInstructionId :: Name -> StateT RAState Hopefully Int
getNextInstructionId name = do
  iidm <- (Map.lookup name . raNextInstructionForBlock) <$> get
  let iid = maybe 0 id iidm
  modify' $ \(RAState c p m) -> RAState c p $ Map.insert name (iid+1) m
  return iid
  

-- flattenBasicBlock :: BB Name inst -> [BB (Name, Int) inst]
-- flattenBasicBlock (BB name instrs dag) = flatten $ zip instrs [0..]
--   where
--     flatten [] = []
--     flatten [(instr, iid)] = 
--       let dag' = map (, 0) dag in
--       [BB (name, iid) [instr] dag']
--     flatten ((instr, iid):instrs) = BB (name, iid) [instr] [(name, iid+1)]:flatten instrs


unflattenBasicBlock :: [BB (Name, Int) inst] -> [BB Name inst]
unflattenBasicBlock bbs' = 
  let bbs = NonEmpty.groupWith (\(BB (name,_) _ _) -> name) bbs' in
  map (\bbs ->
      let (BB (name, _) _ dag') = NonEmpty.last bbs in
      let dag = map fst dag' in
      let insts = concatMap (\(BB _ insts _) -> insts) bbs in

      BB name insts dag
    ) bbs


-- -- Returns the set of edges of the interference graph. Edges are tuples between two vertices, where the smaller vertex is first.
-- -- JP: Take spilled vars too?
--
-- Returns the interference graph. 
computeInterferenceGraph :: LivenessResult instname -> Graph VReg () -- Set (VReg, VReg)
computeInterferenceGraph liveness = 
  let edges = Map.foldr (\regs acc -> foldr insertEdge acc $ combinations $ Set.toList regs) mempty liveness in
  Graph.fromEdges $ fmap (\(r1, r2) -> (r1,r2,())) $ Set.toList edges

  where
    insertEdge (r1, r2) acc | r1 > r2 = Set.insert (r2, r1) acc
    insertEdge edge acc               = Set.insert edge acc

    combinations []       = mempty
    combinations (r:regs) = liftA2 (,) (pure r) regs <> combinations regs







-- * Triviall allocation: we provide a pass that erases the code. Usefull for early testing.
-- FIXME: remove this once registerAlloc is implemented and can be tested!

trivialRegisterAlloc :: Rprog () Word -> Hopefully $ Lprog () VReg Word
trivialRegisterAlloc = rtlToLtl . replacePhi




-- * TRIVIAL PHI REMOVIAL
-- ALL OF THIS SHOULD GO ONCE THE REAL REGISTER ALLOCATION IS READY
-- TODO: delete everything bellow this.

{- | Moves all `Phi`s back to the other block as Imov instruction
Example:
If you have `RPhi r2 (r1, block0)` we remove that instruction and add the following at the end of  `block0`: `Imove r2 r1`.

It works in two steps:
1.  Remove all the phi's and store the info of what register needs to move where, in what block.
2. Add, at the end of every block, the necessary move instructions calculated in the last step.

-}
-- | Map2 is a mpa that takes two keys and returns one value
type Map2 t1 t2 t3 = Map.Map t1 (Map.Map t2 t3) 

replacePhi :: Rprog () Word -> Rprog () Word
replacePhi prog = addPhiMoves $ abstractPhi prog

-- | removes all occurrences of Phi, and stores the move information in a map
-- (Name,Name) represents the name of the function and the name of the block.
type AbstractPhiProgram = (Rprog () Word, Map2 Name Name [(VReg, MRAM.MAOperand VReg Word)]) 
abstractPhi :: Rprog () Word -> AbstractPhiProgram 
abstractPhi (IRprog tenv globs code) =
  let (phiMap, code') = abstractPhiCode code in
    (IRprog tenv globs code', phiMap)

  where abstractPhiCode code = foldr abstractPhiFunc (Map.empty, []) code
 
        abstractPhiFunc (Function name ret args code) (phiMap, funcs) =
          let (phiMapF, code') = foldr abstractPhiBlock (Map.empty, [])  code in
            (Map.insert name phiMapF phiMap, Function name ret args code' : funcs)

        abstractPhiBlock (BB name code term dagd) (phiMap, blocks) =
          let (phiMapB, code') = abstractPhiBody code in
            (Map.unionWith (++) phiMapB phiMap, BB name code' term dagd : blocks)

        abstractPhiBody (IRI (RPhi vreg phiBacks) mdata: codeTl) =
          let (phiMapB, code') = abstractPhiBody codeTl in
            (Map.unionWith (++) (turnPhis vreg phiBacks) phiMapB, code') 
        abstractPhiBody code = (Map.empty,code)

        turnPhis vreg phiBacks = foldr (turnPhi vreg) Map.empty phiBacks
        turnPhi vreg (val, label) phiMap =
          Map.insertWith (++) label [(vreg,val)] phiMap 
        

          
-- | Adds all the abstract PHi information as `Imov` instructions
addPhiMoves :: AbstractPhiProgram -> Rprog () Word
addPhiMoves (prog, phiMap) = prog {code = map (addPhiFunc phiMap) $ code prog}
  where addPhiFunc phiMap (Function name ret args code) =
          Function name ret args (map (addPhiBlock (Map.lookup name phiMap)) code)

        addPhiBlock ::
          (Maybe $ Map.Map Name [(VReg, MRAM.MAOperand VReg Word)])
          -> BB $ RTLInstr () Word
          -> BB $ RTLInstr () Word
        addPhiBlock Nothing block = block
        addPhiBlock (Just phiMap) (BB name code term dagd) =
          (BB name (code ++ (phiMap2Instructions $ Map.lookup name phiMap)) term dagd)

        phiMap2Instructions ::
          Maybe [(VReg, MRAM.MAOperand VReg Word)]
          -> [RTLInstr () Word]
        phiMap2Instructions Nothing = []
        phiMap2Instructions (Just ls) = map phiPair2instr ls
        
        phiPair2instr (reg, op) = MRI (MRAM.Imov reg op) () 
        
<|MERGE_RESOLUTION|>--- conflicted
+++ resolved
@@ -19,9 +19,6 @@
       trivialRegisterAlloc, -- FIXME : remove when reg alloc completed
     ) where
 
-<<<<<<< HEAD
-import qualified Data.Map as Map
-=======
 import           Control.Applicative (liftA2)
 import           Control.Monad.State (runStateT, StateT, get, modify')
 import           Control.Monad.Trans.Class (lift)
@@ -40,15 +37,7 @@
 import           Compiler.RegisterAlloc.Internal
 import           Compiler.RegisterAlloc.Liveness
 import qualified MicroRAM.MicroRAM as MRAM
->>>>>>> 4e318d48
-
-import qualified MicroRAM.MicroRAM as MRAM
-
-<<<<<<< HEAD
-import Compiler.Errors
-import Compiler.IRs
-=======
->>>>>>> 4e318d48
+
 
 type Registers = [VReg]
 
