--- conflicted
+++ resolved
@@ -193,21 +193,15 @@
         Right coloring ->
           lift $ applyColoring coloring blocks
 
-<<<<<<< HEAD
-    canSpill = not . isSpillReg
-
-    isSpillReg (Name n) = "_reg_alloc" `BSC.isPrefixOf` BSS.fromShort n
-    isSpillReg _ = False
-
-=======
+
     -- | Checks if the register was temporarily created for a spill
     -- All old registers are bounded by `spillbound`. Anything above that is
     -- a spill.
     -- TODO: Is there a better way to mark new regs? The old way was marking the
     -- name of the register with: "_reg_alloc" 
     -- ``` "_reg_alloc" `BSC.isPrefixOf` BSS.fromShort n ``` 
+    canSpill = not . isSpillReg
     isSpillReg (Name n _) = n >= spillBound 
->>>>>>> 418780fa
 
     -- -- Sort registers by spill cost (highest cost first).
     -- -- sortTemporaries :: LivenessResult instname -> [block] -> [VReg]
