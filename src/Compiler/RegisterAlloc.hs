--- conflicted
+++ resolved
@@ -22,9 +22,6 @@
 
 
 registerAlloc :: Rprog () Word -> Hopefully $ Lprog () Int Word
-<<<<<<< HEAD
-registerAlloc = return . rtlToLtl
-=======
 registerAlloc = undefined
 
 
@@ -37,6 +34,4 @@
 -- FIXME: remove this once registerAlloc is implemented and can be tested!
 
 trivialRegisterAlloc :: Rprog () Word -> Hopefully $ Lprog () Int Word
-trivialRegisterAlloc (IRprog tenv glbs code) = return $ (IRprog tenv glbs [])
-  
->>>>>>> 306c7997
+trivialRegisterAlloc (IRprog tenv glbs code) = return . rtlToLtl
