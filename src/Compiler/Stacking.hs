{-# LANGUAGE ScopedTypeVariables #-}
{-# LANGUAGE OverloadedStrings #-}
{-# LANGUAGE TypeOperators #-}
{-|
Module      : Stacking
Description : LTL -> MARAM
Maintainer  : 
Stability   : 

This pass lays out the stack in memory. The register allocator
deals with the stack abstractly issuing `Lgetstack`, `Lsetstack`, `LAlloc`,
this pass transforms those instructions into real stack manipulations.

Moreover this pass adds the necessary instructions from stack frame
creation and destruction on function call and return.

(Note that global variables are passed as initial memory to the cricuit generator.
 see Compiler/Globals.hs for details)


    Stack layout during function execution

     Low address

     ^                 ^
     |                 |
     +=================+
     | Local variables | <- SP
     |                 |
     |                 |
     +-----------------+
     | Callee-saved    |
     | registers       |
     |                 |  
     +-----------------+
     | Spilled         |
     | variables       |
     |                 |  
     +-----------------+ 
     | Old BP          | <- BP
     +-----------------+
     | Return address  |
     +-----------------+ 
     | Function   arg1 | 
     | arguments  arg2 |
     |            ...  |  
     +=================+
     | Caller frame    |
     |                 |

     High address

NOTE: we are not setting functions in memory, so
      we do NOT SUPPORT CALLING FUNCTIONS BY POINTER.
      This could be relaxed if need be.


-}
module Compiler.Stacking
    ( stacking, 
    ) where


import Compiler.Errors
import Compiler.Common
import Compiler.IRs
import Compiler.LazyConstants
import Compiler.Metadata
import Compiler.Registers

import Data.Bits

import MicroRAM

import Util.Util

type LOperand mreg =  MAOperand mreg MWord

-- ** Usefull snipets
-- sp points at the top of the stack
push, _pop :: Regs mreg => mreg -> [MAInstruction mreg MWord]
push r = [Isub sp sp (LImm $ fromIntegral wordBytes), IstoreW (AReg sp) r]
_pop r = [IloadW r (AReg sp), Iadd sp sp (LImm $ fromIntegral wordBytes)]

-- PopN doesn't return, just drops the top n things in the stack
_popN :: Regs mreg => Word -> [MAInstruction mreg MWord]
_popN 0 = []
_popN n = [Iadd sp sp (LImm $ fromIntegral $ wordBytes * fromIntegral n) ]


-- | smartMov is like Imov, but does nothing if the registers are the same
smartMov :: Regs mreg => mreg -> mreg -> [MAInstruction mreg MWord]
smartMov r1 r2 = if r1 == r2 then [] else [Imov r1 (AReg r2)]

<<<<<<< HEAD
-- smartMovMaybe :: Regs mreg => Maybe mreg -> mreg -> [MAInstruction mreg MWord]
-- smartMovMaybe Nothing _ = []
-- smartMovMaybe (Just r) a = smartMov r a
=======
_smartMovMaybe :: Regs mreg => Maybe mreg -> mreg -> [MAInstruction mreg MWord]
_smartMovMaybe Nothing _ = []
_smartMovMaybe (Just r) a = smartMov r a
>>>>>>> 20d8a7d7

-- | Premain: no arguments to main!
-- This is a pseudofunction, that sets up return address for main.
-- Stores the input in memory.
-- Sends main to the returnBlock
premain :: Regs mreg => Name -> [NamedBlock Metadata mreg MWord]
premain returnName = return $
  NBlock Nothing $
  -- poison address 0
  (IpoisonW (LImm 0) sp, md{mdFunctionStart = True}) : -- Premain is a 'function' add function start metadata
  (map (\x -> (x,md)) $
  -- Set the top of the stack.
  Imov sp (LImm initAddr) :
  -- push return address for main 
  Imov ax (Label $ returnName) : (push ax) ++
  -- set stack frame
  (push bp) ++           -- Store "old" base pointer
  Imov bp (AReg sp) :    -- set base pointer to the stack pointer
  callMain)              -- jump to main
  where callMain = return $ Ijmp $ Label mainName
        md = trivialMetadata premainName defaultName

        -- Start stack at 2^32.
        initAddr = 1 `shiftL` 32

-- | returnBlock: return lets the program output an answer (when main returns)
returnBlock :: Regs mreg => Name -> NamedBlock Metadata mreg MWord
returnBlock retName = NBlock (Just retName) [(Ianswer (AReg ax),md)]
  where md = (trivialMetadata retName retName) {mdFunctionStart = True}


-- ** Function Prologues and Epilogues

-- | prologue: allocates the stack at the beggining of the function
prologue :: Regs mreg => MWord -> Name -> [MAInstruction mreg MWord]
prologue size entry =
  (case size of
    0 -> []
    _ -> [Isub sp sp (LImm $ fromIntegral $ wordBytes * (fromIntegral size))])
  ++ [Ijmp (Label entry)]


-- | epilogue: deallocate the stack, then jump to return address
epilogue :: Regs mreg => [MAInstruction mreg MWord]
epilogue =
  -- Sp is uselles at this point so we use to calculate return adress
  -- remember return value is passed in ax and bp is marking the old stack 
  Iadd sp bp (LImm $ fromIntegral wordBytes) :
  IloadW sp (AReg sp) : 
  [Ijmp (AReg sp)]


-- ** Function calls:

-- | Instructions produced to call a function.
-- Note that setting the stackframe is the job of the callee function.
funCallInstructions ::
  Regs mreg =>
  Metadata
  -> Ty   -- ^ Function Type
  -> Maybe mreg      -- ^ Return
  -> LOperand mreg         -- ^ Function name
  -> [Ty]
  -> [LOperand mreg] -- ^ Arguments
  -> [(MAInstruction mreg MWord, Metadata)]
funCallInstructions md _ ret f _typs _args =
  -- Push all arguments to stack
  -- We store arguments backwards
  addMD md 
  (
  -- Push return addres
    [Imov ax HereLabel,
     Iadd ax ax (LImm 7) -- FIXME: The compiler should do this addition
    ] ++ push ax ++
    -- push the old base pointer, and move the base pointer to the sp
    push bp ++
    [Imov bp (AReg sp)] ++
  -- Run function 
    [Ijmp f]) ++
  -- The function should return to this next instruciton
  -- restore the base pointer (right before this it is used to compute return address)
  (Imov sp (AReg bp), md{mdReturnCall = True}): -- get old sp 
  addMD md 
  (IloadW bp (AReg sp) :         -- get old bp
  -- NOTE: Decided not to remove arguments from the stack
  --       they will be removed once the caller returns and we don't
  --       we have plenty of space in the stack, so this should save
  --       an instruction. Notice we use `typs`, because `args` is empty
  --       by now. To remove them uncomment the following line:
  -- (Also recomended to rename _popN and _typs to remove the underscore) 
  -- (_popN (fromIntegral $ (length _typs))) ++
  
  -- move the return value (always returns to ax)
  setResult ret)
  
setResult :: Regs mreg => Maybe mreg -> [MAInstruction mreg MWord]
setResult Nothing = []
setResult (Just ret) = smartMov ret ax


-- ** Stacking translation

-- | stack only the new instructions
stackLTLInstr :: Regs mreg => Metadata -> LTLInstr' mreg MWord $ MAOperand mreg MWord
              -> Hopefully [(MAInstruction mreg MWord, Metadata)]
stackLTLInstr md (Lgetstack Incoming offset _ reg) = return $ addMD md $
   [ Iadd reg bp (LImm $ fromIntegral $ wordBytes * (2 + fromIntegral offset))
   , IloadW reg (AReg reg)]
stackLTLInstr md (Lsetstack reg Incoming offset _) = return $ addMD md $
   [ Iadd bp bp (LImm $ fromIntegral $ wordBytes * (2 + fromIntegral offset))
   , IstoreW (AReg bp) reg
   , Isub bp bp (LImm $ fromIntegral $ wordBytes * (2 + fromIntegral offset))]
stackLTLInstr md (Lgetstack Outgoing offset _ reg) = return $ addMD md $
   [ Isub reg sp (LImm $ fromIntegral $ wordBytes * (1 + fromIntegral offset))
   , IloadW reg (AReg reg)]
stackLTLInstr md (Lsetstack reg Outgoing _offset _) = return $ addMD md $
   [ Isub sp sp (LImm $ fromIntegral $ wordBytes * 1) -- Offset is ignored,calculate it by bumping sp
   , IstoreW (AReg sp) reg]
stackLTLInstr md (Lgetstack Local offset _ reg) = return $ addMD md $
   [ Isub reg bp (LImm $ fromIntegral $ wordBytes * (1 + fromIntegral offset))
   , IloadW reg (AReg reg)]  -- JP: offset+1?
stackLTLInstr md (Lsetstack reg Local offset _) = return $ addMD md $
   [ Isub bp bp (LImm $ fromIntegral $ wordBytes * (1 + fromIntegral offset))
   , IstoreW (AReg bp) reg
   , Iadd bp bp (LImm $ fromIntegral $ wordBytes * (1 + fromIntegral offset))] -- JP: offset+1?
stackLTLInstr md (LGetBP reg) = return $ addMD md $
   [ Imov reg (AReg bp)
   ]

stackLTLInstr md (LCall typ ret f argsT args) = return $ 
  funCallInstructions md typ ret f argsT args
stackLTLInstr md (LRet Nothing) = return $ addMD md $  epilogue 
stackLTLInstr md (LRet (Just _retVal)) = return $ addMD md $ epilogue 
  -- (Imov ax retVal) : epilogue -- Calling convention inserts the move to ax for us, so we skip it here. Can we move `restoreLTLInstruction` here?
stackLTLInstr md (LAlloc reg sz n) = do
  -- sp = sp + n * sz
  increaseSp <- incrSP sz n
  -- Compute the base of the new allocation (at the current sp)
  let addSp = maybe [] (\r -> [Imov r (AReg sp)]) reg
  return $ addMD md $ increaseSp ++ addSp
  where incrSP :: (Regs mreg) => MWord -> MAOperand mreg MWord -> Hopefully [MAInstruction mreg MWord]
        incrSP sz (AReg r) = return $
          [Imull r r (LImm $ roundUp $ fromIntegral sz),
           Isub sp sp (AReg r)]
        incrSP sz (LImm n) = return $
          [Isub sp sp (LImm $ roundUp $ n * fromIntegral sz)]
        incrSP _ _ = assumptError $ "Operand not supported for allocation size. Probably a mistake in the Register allocator. \n"

        -- | Round a constant up to the next multiple of `wordBytes`.
        roundUp (SConst n) = SConst $ (n + fromIntegral wordBytes - 1) .&.
          complement (fromIntegral wordBytes - 1)
        roundUp (LConst f) = LConst $ \ge -> (f ge + fromIntegral wordBytes - 1) .&.
          complement (fromIntegral wordBytes - 1)  
 
-- | stack all instructions
stackInstr ::
  Regs mreg => 
  LTLInstr Metadata mreg MWord
  -> Hopefully [(MAInstruction mreg MWord, Metadata)]
stackInstr (MRI instr md) =  return [(instr,md)]
stackInstr (IRI instr md) = stackLTLInstr md instr 

-- | Add metadata to a list of instructions (or anything)
addMD :: b -> [a] -> [(a, b)]
addMD md ls = map (\x -> (x,md)) ls

stackBlock
  :: Regs mreg
  => (BB Name $ LTLInstr Metadata mreg MWord)
  -> Hopefully (NamedBlock Metadata mreg MWord)
stackBlock (BB name body term _) = do
  body' <- mapM stackInstr (body++term)
  return $ NBlock (Just name) $ concat body'

-- | Translating functions
stackFunction
  :: forall mreg.
  Regs mreg =>
  LFunction Metadata mreg MWord
  -> Hopefully $ [NamedBlock Metadata mreg MWord]
stackFunction (LFunction name _retT _argT _argN size code) = do
  codeBlocks <- mapM stackBlock code
  entryName <- case codeBlocks of
    NBlock (Just name) _ : _ -> return name
    _ -> assumptError $ "function " ++ show name ++ " entry block has no name"
  let prologueBody = addMD prolMD (prologue size entryName)
  -- Prologue has the same name of the function and the removeLabels pass will look for
  -- this prologue (not the function) when jumping. That's why we need a prologue even if it's empty
  let prologueBlock = NBlock (Just name) $ prologueBody
  return $ markFunStart $ prologueBlock : codeBlocks
    
  where prolMD = trivialMetadata name name
        -- | Add metadata for the first instruction in a funciton
        markFunStart :: [NamedBlock Metadata mreg MWord] -> [NamedBlock Metadata mreg MWord]
        markFunStart blocks =
          -- Find the first instruction and add 'mdFunctionStart = True'
          case blocks of
            [] -> [] -- ^ If the funciton is empty, it has no start
            NBlock (Just name) [] : bbs -> NBlock (Just name) [] : markFunStart bbs
            bb : bbs -> (markFunStartBlock bb) : bbs -- ^ guarantees that bb is not empty
        -- Assumes the block is not empty
        markFunStartBlock :: NamedBlock Metadata mreg MWord -> NamedBlock Metadata mreg MWord
        markFunStartBlock  (NBlock (Just name) (firstInst : insts)) =
          NBlock (Just name) $ (fst firstInst, (snd firstInst){mdFunctionStart = True}) : insts
        markFunStartBlock (NBlock name []) = error $
          "Block is expected to be non-empty, but found empty block: \n\t" <> show name
          
stacking :: Regs mreg => (Lprog Metadata mreg MWord, Word) -> Hopefully $ (MAProgram Metadata mreg MWord, Word)
stacking (IRprog _ _ functions, nextName) = do
  functions' <- mapM stackFunction functions
  let returnName = Name nextName "_ret_"
  return $
    (premain returnName ++
    (concat functions')
    ++ [returnBlock returnName], nextName + 1)<|MERGE_RESOLUTION|>--- conflicted
+++ resolved
@@ -92,15 +92,9 @@
 smartMov :: Regs mreg => mreg -> mreg -> [MAInstruction mreg MWord]
 smartMov r1 r2 = if r1 == r2 then [] else [Imov r1 (AReg r2)]
 
-<<<<<<< HEAD
--- smartMovMaybe :: Regs mreg => Maybe mreg -> mreg -> [MAInstruction mreg MWord]
--- smartMovMaybe Nothing _ = []
--- smartMovMaybe (Just r) a = smartMov r a
-=======
 _smartMovMaybe :: Regs mreg => Maybe mreg -> mreg -> [MAInstruction mreg MWord]
 _smartMovMaybe Nothing _ = []
 _smartMovMaybe (Just r) a = smartMov r a
->>>>>>> 20d8a7d7
 
 -- | Premain: no arguments to main!
 -- This is a pseudofunction, that sets up return address for main.
