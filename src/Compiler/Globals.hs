--- conflicted
+++ resolved
@@ -73,13 +73,8 @@
     (resolveGlobalsMem globs lazyInitMem, globs)
   where resolveGlobalsMem :: Map.Map Name MWord -> LazyInitialMem -> LazyInitialMem
         resolveGlobalsMem globMap lInitMem = map (resolveGlobalsSegment globMap) lInitMem
-<<<<<<< HEAD
-        resolveGlobalsSegment :: Map.Map String MWord -> LazyInitSegment -> LazyInitSegment
+        resolveGlobalsSegment :: Map.Map Name MWord -> LazyInitSegment -> LazyInitSegment
         resolveGlobalsSegment g (lazyConst, InitMemSegment secr rOnly heapInit loc len _ _) =
-=======
-        resolveGlobalsSegment :: Map.Map Name MWord -> LazyInitSegment -> LazyInitSegment
-        resolveGlobalsSegment g (lazyConst, InitMemSegment secr rOnly heapInit loc len _) =
->>>>>>> 3cb0a3aa
           let concreteInit = map (applyPartialMap g) <$> lazyConst in
           (concreteInit, InitMemSegment secr rOnly heapInit loc len Nothing Nothing)
 
