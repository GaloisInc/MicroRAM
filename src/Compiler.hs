--- conflicted
+++ resolved
@@ -160,38 +160,19 @@
 import Compiler.RemovePhi
 import Compiler.Stacking
 import Compiler.Sparsity
-<<<<<<< HEAD
-=======
-import Compiler.RemoveLabels
-import Compiler.Analysis
-import Compiler.LocalizeLabels
-import Compiler.BlockCleanup
 import Compiler.UndefinedFunctions
->>>>>>> ff0ff482
 
 import MicroRAM (MWord)
 import qualified MicroRAM as MRAM  (Program) 
 
-<<<<<<< HEAD
 import qualified LLVM.AST as LLVM
-
 import Util.Util
 
-=======
->>>>>>> ff0ff482
 compile1
   :: Bool
   -> Word
   -> LLVM.Module
   -> Hopefully (CompilationUnit () (Rprog () MWord))
-<<<<<<< HEAD
-compile1 len llvmProg = (return $ prog2unit len llvmProg)
-  >>= (tagPass "Instruction Selection"                 $ justCompile instrSelect)
-  >>= (tagPass "Rename LLVM Intrinsic Implementations" $ justCompile renameLLVMIntrinsicImpls)
-  >>= (tagPass "Lower Intrinsics"                      $ justCompile lowerIntrinsics)
-  >>= (tagPass "Legalize Instructions"                 $ justCompile legalize)
-  >>= (tagPass "Localize Labels"                       $ justCompile localizeLabels)
-=======
 compile1 allowUndefFun len llvmProg = (return $ prog2unit len llvmProg)
   >>= (tagPass "Instruction Selection" $ justCompile instrSelect)
   >>= (tagPass "Rename LLVM Intrinsic Implementations" $ justCompile renameLLVMIntrinsicImpls)
@@ -200,7 +181,6 @@
   >>= (tagPass "Legalize Instructions" $ justCompile legalize)
   >>= (tagPass "Localize Labels" $ justCompile localizeLabels)
   >>= (tagPass "Edge split" $ justCompile edgeSplit)
->>>>>>> ff0ff482
 
 compile2
   :: Maybe Int
