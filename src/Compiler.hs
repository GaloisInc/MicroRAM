{-# LANGUAGE TypeOperators #-}


{-|
Module      : Compiler
Description : Cheesecloth compiler
Maintainer  : santiago@galois.com
Stability   : prototype

The cheesecloth compiler translates LLVM modules to MicroRAM as diagramed below:

  @
  +---------+
  |  LLVM   |
  +----+----+
       | Instruction selection
  +----v----+
  | MicroIR |
  +----+----+
       | Legalize
  +----v----+
  |   RTL   |
  +----+----+
       | Register allocation
  +----v----+
  |         +---+
  |         |   | Calling conventions
  |         <---+
  |   LTL   |
  |         +---+
  |         |   | Globals
  |         <---+
  +----+----+
       | Stacking
  +----v----+     Sparsity
  |MicroASM +------------->
  +----+----+
       | Label removal
  +----v----+
  |MicroRAM |
  +---------+
  @

= Source, intermediate and target languages: syntax and semantics

* __LLVM__ The LLVM assembly language as defined in <https://llvm.org/docs/LangRef.html>.
  We use the haskell implementation of `llvm-hs`.

* __MicroIR__ High-level IR based on MicroRAM.  Includes MicroRAM instructions with
   support for extended operand kinds and two non-register operands per
   instruction (normal MicroRAM requires one operand to be a register), as well
   as extended high-level instructions (see `MIRprog`).

* __RTL__ : Register Transfer language (RTL) uses infinite virtual registers,
  function calls, Stack allocation and regular MicroRAM instructions (see `Rprog`). 

* __LTL__ Location Transfer Language (LTL) is close to RTL but uses machine registers
  and stack slots instead of virtual registers (see `Lprog`). 

* __MicroASM__ : MicroRAM assembly langues. It enhances MicroRAM with support for
  global variables and code labels

* __MicroRAM__ : A simple machine language designed for zero knowledge
execution of programs.

= Compiler passes

* __Instruction Selection__ (`instrSelect`): Instruction selection translates LLVM to
  MicroIR. It's a linear pass that translates each LLVM instruction to 0 or MicroIR
  instructinos. For now, it does not combine instructinos.

* __Legalize__ (`legalize`): This module compiles MicroIR to RTL.  It looks for
  instruction formats that aren't legal in RTL/MicroRAM, such as addition of two
  constants, and replaces them with legal sequences.  Usually this means adding an
  `Imov` to put one operand into a register, but for some instructions we can do better.

* __Register Allocation__ (`registerAlloc`): Register allocation

* __Calling Convention__ (`callingConvention`): Saving callee saved registersto the stack.

* __Gloabls__ (`replaceGlobals`): Converts globals into initial memory and replaces all
  uses of global variables with the constant pointer to their
  location in memory.         
                              
* __Stacking__ (`stacking`): Lays out the stack in memory. Moreover this pass adds
  the necessary instructions from stack frame creation and destruction on function
  call and return.

* __Sparsity analysis__ (`sparsity`): Estimates the minimum distance between two
  executions of the same opcode or op codes of the same class. For example, it can
  estimate the distance between memory operations. This pass is pureley analitical
  and does not modify the program. 

* __Remove Labels__ (`removeLabels`): Compiles Translates MicroASM to MicroRAM by
  removing code labels and replacing them with constant code pointers.

-}
module Compiler
    ( compile --compileStraight
    , module Export
    ) where

import qualified LLVM.AST as LLVM
import           Data.Default

import Util.Util

import Compiler.CompilationUnit
import Compiler.Errors
import Compiler.IRs
import Compiler.InstructionSelection
import Compiler.Intrinsics
import Compiler.Legalize
import Compiler.Extension
import Compiler.RemovePhi
import Compiler.RegisterAlloc
import Compiler.RegisterAlloc as Export (AReg)
import Compiler.CallingConvention
import Compiler.Globals
import Compiler.Stacking
import Compiler.Sparsity
import Compiler.RemoveLabels
import Compiler.Analysis
import Compiler.LocalizeLabels

import MicroRAM (MWord)
import qualified MicroRAM as MRAM  (Program) 

(<.>) :: Monad m => (b -> c) -> (a -> b) -> a -> m c
f <.> g = \x -> return $ f $ g x 

compile1 :: Word -> LLVM.Module ->
  Hopefully (CompilationUnit () (Rprog () MWord))
compile1 len llvmProg = (return $ prog2unit len llvmProg)
  >>= (tagPass "Instruction Selection" $ justCompile instrSelect)
  >>= (tagPass "Rename LLVM Intrinsic Implementations" $ justCompile renameLLVMIntrinsicImpls)
  >>= (tagPass "Lower Intrinsics" $ justCompile lowerIntrinsics)
  >>= (tagPass "Legalize Instructions" $ justCompile legalize)
  >>= (tagPass "Localize Labels" $ justCompile localizeLabels)
<<<<<<< HEAD
  >>= (tagPass "Edge split" $ justCompile edgeSplit)
=======

compile2 :: CompilationUnit () (Rprog () MWord) ->
  Hopefully (CompilationUnit () (MRAM.Program AReg MWord))
compile2 prog = return prog
>>>>>>> 33ba678b
  >>= (tagPass "Remove Phi Nodes" $ justCompile removePhi)
  >>= (tagPass "Register Allocation" $ registerAlloc def)
  >>= (tagPass "Calling Convention" $ justCompile callingConvention)
  >>= (tagPass "Remove Globals" $ replaceGlobals)
  >>= (tagPass "Stacking" $ justCompile stacking)
  >>= (tagPass "Computing Sparsity" $ justAnalyse (SparsityData <.> sparsity))
  >>= (tagPass "Removing labels" $ removeLabels)

compile :: Word -> LLVM.Module
        -> Hopefully $ CompilationResult (MRAM.Program AReg MWord)
compile len llvmProg = do
  ir <- compile1 len llvmProg
  high <- compile2 ir
  low <- return ir
    >>= (tagPass "Lower Extension Instructions" $ justCompile lowerExtensionInstrs)
    >>= compile2
  -- Return both programs, using the analysis data from the final one.
  return $ low { programCU = MultiProg (programCU high) (programCU low) }<|MERGE_RESOLUTION|>--- conflicted
+++ resolved
@@ -137,14 +137,11 @@
   >>= (tagPass "Lower Intrinsics" $ justCompile lowerIntrinsics)
   >>= (tagPass "Legalize Instructions" $ justCompile legalize)
   >>= (tagPass "Localize Labels" $ justCompile localizeLabels)
-<<<<<<< HEAD
   >>= (tagPass "Edge split" $ justCompile edgeSplit)
-=======
 
 compile2 :: CompilationUnit () (Rprog () MWord) ->
   Hopefully (CompilationUnit () (MRAM.Program AReg MWord))
 compile2 prog = return prog
->>>>>>> 33ba678b
   >>= (tagPass "Remove Phi Nodes" $ justCompile removePhi)
   >>= (tagPass "Register Allocation" $ registerAlloc def)
   >>= (tagPass "Calling Convention" $ justCompile callingConvention)
