--- conflicted
+++ resolved
@@ -28,11 +28,7 @@
   let firstUnusedName = intrinsicsFstUnusedName
   let nameMap = intrinsicsMap
   -- Transpile to MicroAssembly
-<<<<<<< HEAD
-  masm <- transpiler verb emulatorEnabled firstUnusedName nameMap parsedRisc
-=======
-  masm <- addRiscvPremain <$> transpiler verb firstUnusedName nameMap parsedRisc
->>>>>>> aedbe7a4
+  masm <- addRiscvPremain <$> transpiler verb emulatorEnabled firstUnusedName nameMap parsedRisc
   -- add intrinsics
   masmHigh <- justCompile addIntrinsicsHigh masm
   masmLow  <- justCompile addIntrinsicsLow masm
