--- conflicted
+++ resolved
@@ -1,10 +1,7 @@
-<<<<<<< HEAD
 {-# LANGUAGE GADTs #-}
 {-# LANGUAGE OverloadedLists #-}
-=======
 {-# LANGUAGE LambdaCase #-}
 {-# LANGUAGE TemplateHaskell #-}
->>>>>>> d7d68c2a
 {-# LANGUAGE ScopedTypeVariables #-}
 {-# LANGUAGE TemplateHaskell #-}
 
