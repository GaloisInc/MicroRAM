{-# LANGUAGE TypeOperators #-}
{-# OPTIONS_GHC -Wall -fno-warn-unused-binds -fno-warn-missing-signatures #-}
{-
Module      : Choosing Segments
Description : 
Maintainer  : santiago@galois.com
Stability   : experimental

-}

module Segments.ChooseSegments where

--import qualified Debug.Trace as Trace (trace)
import MicroRAM
import MicroRAM.MRAMInterpreter

import qualified Data.Map as Map 
import qualified Data.Set as Set 
<<<<<<< HEAD
import Data.Vector(Vector, (!), fromList)

=======
import Data.Vector (Vector, (!), fromList)
>>>>>>> a403209e

import Segments.Segmenting
import Sparsity.Sparsity
import Sparsity.Stutter
import Control.Monad.State.Lazy


data TraceChunk reg = TraceChunk {
  chunkSeg :: Int
  , chunkStates :: Trace reg }
  --deriving Eq

instance Show (TraceChunk reg) where
  show tc = "# TraceChunk: Indx = " ++ (show $ chunkSeg tc) ++ ". ChunkStates = " ++ (show $ map pc (chunkStates tc))++ ". " 
data PartialState reg = PartialState {
  nextPc :: MWord 
  , remainingTrace :: Trace reg
  , chunksPS :: [TraceChunk reg]
  , queueSt :: Trace reg -- ^ Carries a list of visited but unalocated states (backwards) including the inital state.
  , availableSegments :: Map.Map MWord [Int]
  , privLoc :: Int -- The next location of a private segment
  , sparsityPS :: Sparsity
  , progPS :: Program reg MWord
  } deriving Show

type InstrNumber = MWord 
type PState reg x = State (PartialState reg) x 
 
chooseSegments :: Int -> Sparsity -> Program reg MWord -> Trace reg -> Map.Map MWord [Int] -> Vector (Segment reg MWord) ->  [TraceChunk reg]
chooseSegments privSize spar prog trace segmentSets segments =
  -- create starting state
  let initSt = PartialState {
        nextPc = 0 
        , remainingTrace = tail trace -- Drop the initial state
        , chunksPS = []
        , queueSt = [head trace] -- initial state.
        , availableSegments = segmentSets
        , privLoc = length segments
        , sparsityPS = spar
        , progPS = prog }   
  -- run the choose statement
      go = whileM_ traceNotEmpty (chooseSegment segments privSize) *> allocateQueue privSize
      finalSt = execState go initSt in 
  -- extract values and return
    (reverse $ chunksPS finalSt)

  where
    traceNotEmpty :: PState reg Bool
    traceNotEmpty = do
      trace' <- remainingTrace <$> get
      return $ (not . null) trace'
whileM_ :: (Monad m) => m Bool -> m a -> m ()
whileM_ p f = go
  where go = do
          x <- p
          if x then f >> go else return ()
    

        
showESt :: ExecutionState mreg -> String
showESt es = "EState at " ++ (show $ pc es) ++ ". "

showQueue
  :: (Foldable t, Functor t) => t (ExecutionState mreg) -> String
showQueue q = "[" ++ (concat $ showESt <$> q) ++ "]"
   
-- | chooses the next segment
chooseSegment :: Vector (Segment reg MWord) -> Int -> PState reg ()
chooseSegment segments privSize = do
  currentPc <- nextPc <$> get
  maybeSegment <- popSegmentIn segments currentPc
  case maybeSegment of
    Just segment -> do
      allocateQueue privSize -- allocates the current queue in private pc segments. 
      queueInitSt <- allocateSegment segments segment -- allocates states to use the public pc segment. Returns the last state
      pushQueue queueInitSt -- push the initial state of the private queue. Tthis state is already in the trace (previous step) and won't be added again.
    _ -> do execSt <- pullStates 1  -- returns singleton list
            pushQueue (head execSt) -- take the element from the list and it to the queue
   where
     -- | Given a segment indicated by the index,
     -- pull enough states to fill the segment and
     -- return the last state
     allocateSegment :: Vector (Segment reg MWord) -> Int -> PState reg (ExecutionState reg)
     allocateSegment segments' segmentIndx =
       let segment = segments' ! segmentIndx
           len = segLen segment in
         do nextStates <- pullStates len
            let newChunk = TraceChunk segmentIndx nextStates
            addChunks [newChunk]
            return $ last nextStates
     
     -- Gets the next n states, update pc to match the last popped state
     pullStates :: Int -> PState reg [ExecutionState reg]
     pullStates n = do
       remTrace <- remainingTrace <$> get
       states <- return $ (take n) remTrace
       -- Update the list AND the pc of the last popped state
       modify (\st -> st {remainingTrace = drop n $ remTrace, nextPc = pc $ last states})
       return $ states
     pushQueue :: ExecutionState reg -> PState reg () 
     pushQueue state' = do
       st <- get
       put $ st {queueSt = state' : queueSt st}
     -- | If there is an unused segment starting at pc, it returns one of such segment.  
     popSegmentIn :: Vector (Segment reg MWord) -> MWord -> PState reg (Maybe Int) 
     popSegmentIn allSegments instrPc = do
       st <- get
       avalStates <- return $ availableSegments st
       case Map.lookup instrPc avalStates of
         Just (execSt' : others) -> do
           segOk <- check (allSegments ! execSt')
           if segOk then  
             do put $ st {availableSegments = Map.insert instrPc others avalStates}
                return $ Just execSt'
           else return Nothing
         _ -> return Nothing
<<<<<<< HEAD
                 
=======
         where
           -- | This check should make sure the segment we found satisfies the constraints
           --  of the Remaining trace. For now the only check is:
           --  1. Check if there is enough states in the trace to fill the public segment.
           check :: Segment reg MWord -> PState reg Bool
           check seg = do
             trace <- remainingTrace <$> get
             return $ length trace >= segLen seg

>>>>>>> a403209e
-- | Finds private segments to put the states in the queue.
-- It first adds the appropriate stuttering for sparsity and to pad
-- the last segment to have the right ammount of states.
allocateQueue :: Int -> PState reg ()
allocateQueue size =
  do queue <- reverse . queueSt <$> get -- FIFO
     unless (null queue) $ do -- If empty queue, nothing to allocate (can happen at the end of the process)
       spar <- sparsityPS <$> get
       prog <- progPS <$> get
       -- Note: We realy on the fact that the first state never stutters. That state will be dropped.
       let sparseTrace = stutter size spar prog queue 
       currentPrivSegment <- privLoc <$> get
       let tailTrace = tail sparseTrace -- drop the initial state which is already in the trace (in the previous segment)
       let newChunks =  splitPrivBlocks size currentPrivSegment tailTrace
       modify (\st -> st {queueSt = [], privLoc = currentPrivSegment + length newChunks})
       addChunks newChunks

-- | Chunks are added backwards
addChunks :: [TraceChunk reg] -> PState reg ()
addChunks newBlocks = modify (\st -> st {chunksPS = reverse newBlocks ++ chunksPS st})


splitPrivBlocks :: Int -> Int -> Trace reg -> [TraceChunk reg]
splitPrivBlocks size privLoc' privTrace =
  let splitTrace = padLast size $ splitEvery size privTrace in
    map (\(states, seg) ->  TraceChunk seg states) (zip splitTrace [privLoc' ..])
  where
    -- Make sure all chunks are the same length, padding the last one with stutters
    padLast :: Int -> [[ExecutionState reg]] -> [[ExecutionState reg]]
    padLast _size = modifyLast (padChunk size)
    padChunk :: Int -> [ExecutionState reg] -> [ExecutionState reg]
    padChunk size' ls =
      let lastSt = last ls
          stutterSt = lastSt {advice = [Stutter] }
          pad = replicate (size' - length ls) stutterSt  in
        (init ls) ++ lastSt : pad
    modifyLast :: (a -> a) -> [a] -> [a]
    modifyLast _ [] = []
    modifyLast f [a] = [f a]
    modifyLast f (x:xs) = x:(modifyLast f xs)
     

splitEvery :: Int -> [a] -> [[a]]
splitEvery _ [] = []
splitEvery n list = first : (splitEvery n rest)
  where
    (first,rest) = splitAt n list

-------
-- TESTING

fakeState :: MWord -> ExecutionState ()
fakeState n = ExecutionState n Map.empty (0, Map.empty) Set.empty [] False False 0

testTrace :: Trace ()
testTrace =
  fakeState 0 :
  fakeState 1 :
  fakeState 2 : 
  fakeState 3 :
  fakeState 0 :
  fakeState 1 : 
  fakeState 2 : 
  fakeState 3 :
  fakeState 0 :
  fakeState 1 :
  fakeState 2 : 
  fakeState 3 :
  fakeState 0 :
  fakeState 1 : 
  fakeState 2 : 
  fakeState 3 :
  fakeState 0 :
  fakeState 1 : 
  fakeState 2 : 
  fakeState 3 : [] --

pcConstraint n = [PcConst n]
segment0 =
  Segment
  [ Istore W1 (Reg ()) (),
    Iload W2 () (Reg ())]
    (pcConstraint 0)
    2
    []
    False
    False
segment1 =
  Segment
  [ Iand () () (Reg ()), 
    Ijmp (Reg ())]
  (pcConstraint 2)
  2
  []
  False 
  False

testSegments' :: [Segment () MWord]
testSegments' =
  [segment0,
    segment1, 
    segment1]


testSegmentSets :: Map.Map MWord [Int]
testSegmentSets = Map.fromList
  [(0, [0]),
   (2, [1,2])]

testProg = concat $ segIntrs <$> testSegments'

_testchunks :: [TraceChunk ()]
_testchunks = chooseSegments testPrivSize testSparsity testProg testTrace testSegmentSets (fromList testSegments')
  where testSparsity = (Map.fromList [(KmemOp, 2)])
        testPrivSize = 4

test = mapM_ (putStrLn . show) _testchunks<|MERGE_RESOLUTION|>--- conflicted
+++ resolved
@@ -16,12 +16,7 @@
 
 import qualified Data.Map as Map 
 import qualified Data.Set as Set 
-<<<<<<< HEAD
-import Data.Vector(Vector, (!), fromList)
-
-=======
-import Data.Vector (Vector, (!), fromList)
->>>>>>> a403209e
+import qualified Data.Vector as V (Vector, (!), fromList)
 
 import Segments.Segmenting
 import Sparsity.Sparsity
@@ -50,7 +45,7 @@
 type InstrNumber = MWord 
 type PState reg x = State (PartialState reg) x 
  
-chooseSegments :: Int -> Sparsity -> Program reg MWord -> Trace reg -> Map.Map MWord [Int] -> Vector (Segment reg MWord) ->  [TraceChunk reg]
+chooseSegments :: Int -> Sparsity -> Program reg MWord -> Trace reg -> Map.Map MWord [Int] -> V.Vector (Segment reg MWord) ->  [TraceChunk reg]
 chooseSegments privSize spar prog trace segmentSets segments =
   -- create starting state
   let initSt = PartialState {
@@ -89,7 +84,7 @@
 showQueue q = "[" ++ (concat $ showESt <$> q) ++ "]"
    
 -- | chooses the next segment
-chooseSegment :: Vector (Segment reg MWord) -> Int -> PState reg ()
+chooseSegment :: V.Vector (Segment reg MWord) -> Int -> PState reg ()
 chooseSegment segments privSize = do
   currentPc <- nextPc <$> get
   maybeSegment <- popSegmentIn segments currentPc
@@ -104,9 +99,9 @@
      -- | Given a segment indicated by the index,
      -- pull enough states to fill the segment and
      -- return the last state
-     allocateSegment :: Vector (Segment reg MWord) -> Int -> PState reg (ExecutionState reg)
+     allocateSegment :: V.Vector (Segment reg MWord) -> Int -> PState reg (ExecutionState reg)
      allocateSegment segments' segmentIndx =
-       let segment = segments' ! segmentIndx
+       let segment = segments' V.! segmentIndx
            len = segLen segment in
          do nextStates <- pullStates len
             let newChunk = TraceChunk segmentIndx nextStates
@@ -126,21 +121,18 @@
        st <- get
        put $ st {queueSt = state' : queueSt st}
      -- | If there is an unused segment starting at pc, it returns one of such segment.  
-     popSegmentIn :: Vector (Segment reg MWord) -> MWord -> PState reg (Maybe Int) 
+     popSegmentIn :: V.Vector (Segment reg MWord) -> MWord -> PState reg (Maybe Int) 
      popSegmentIn allSegments instrPc = do
        st <- get
        avalStates <- return $ availableSegments st
        case Map.lookup instrPc avalStates of
          Just (execSt' : others) -> do
-           segOk <- check (allSegments ! execSt')
+           segOk <- check (allSegments V.! execSt')
            if segOk then  
              do put $ st {availableSegments = Map.insert instrPc others avalStates}
                 return $ Just execSt'
            else return Nothing
          _ -> return Nothing
-<<<<<<< HEAD
-                 
-=======
          where
            -- | This check should make sure the segment we found satisfies the constraints
            --  of the Remaining trace. For now the only check is:
@@ -150,7 +142,6 @@
              trace <- remainingTrace <$> get
              return $ length trace >= segLen seg
 
->>>>>>> a403209e
 -- | Finds private segments to put the states in the queue.
 -- It first adds the appropriate stuttering for sparsity and to pad
 -- the last segment to have the right ammount of states.
@@ -263,7 +254,7 @@
 testProg = concat $ segIntrs <$> testSegments'
 
 _testchunks :: [TraceChunk ()]
-_testchunks = chooseSegments testPrivSize testSparsity testProg testTrace testSegmentSets (fromList testSegments')
+_testchunks = chooseSegments testPrivSize testSparsity testProg testTrace testSegmentSets (V.fromList testSegments')
   where testSparsity = (Map.fromList [(KmemOp, 2)])
         testPrivSize = 4
 
