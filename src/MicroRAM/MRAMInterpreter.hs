{-# LANGUAGE TypeFamilies #-}
{-# LANGUAGE UndecidableInstances #-}
{-# LANGUAGE FlexibleContexts #-}
{-# LANGUAGE StandaloneDeriving #-}
{-# LANGUAGE DeriveGeneric #-}
{-# LANGUAGE TemplateHaskell #-}
{-# LANGUAGE RankNTypes #-}
{-# LANGUAGE OverloadedStrings #-}
{-
Module      : MRAM Interpreter
Description : Interpreter for MicrRAM programs
Maintainer  : santiago@galois.com
Stability   : experimental

The interpreter runs a MicroRAM program, producing a
trace of states that can easily be inspected for correctness.
Current semantics follows the TinyRAM paper.
-}

module MicroRAM.MRAMInterpreter
  ( -- * Execute a program
    Executor,
    run, run_v, execAnswer, execBug,
    -- For post processing check (e.g. segment checking)
    runWith, initMach, InstrHandler, runPassGeneric, InterpState, sMach, sExt, mCycle,
    -- * Trace
    ExecutionState(..),
    Trace, 
    Advice(..), renderAdvc,
    MemOpType(..),
    -- * Just for the debugger
    Mem', load,
    -- * Just for testing
    Prog
    ) where

import Control.Applicative (liftA2)
import Control.Monad
import Control.Monad.State
import Control.Lens (makeLenses, ix, at, to, lens, (^.), (^?), (&), (.~), (.=), (%=), use, Lens', _1, _2, _3)
import Data.Bits
import qualified Data.ByteString as BS
import Data.Foldable
import Data.List (intercalate)
import Data.Maybe (isJust, fromMaybe)
import qualified Data.Sequence as Seq
import Data.Sequence (Seq)
import qualified Data.Set as Set
import Data.Set (Set, member)
import qualified Data.Map.Strict as Map
import Data.Map.Strict (Map)
import Data.Text (Text)
import qualified Data.Text as Text
import qualified Data.Text.Encoding as Text
import Data.Vector (Vector)
import qualified Data.Vector as Vec
import Data.Word

import GHC.Generics (Generic)


import Compiler.Errors
import Compiler.Registers
import Compiler.Tainted
import Compiler.CompilationUnit
import MicroRAM

import Util.Util

import Debug.Trace

type Poison = Set MWord
data Mem = Mem
  MWord
  (Map MWord MWord)
  (Maybe (Map MWord (Vector Label))) -- ^ Vector of 8 (2 bit) labels for the word.


data MachineState r = MachineState
  { _mCycle :: MWord
  , _mPc :: MWord
  , _mRegs :: RegBank r MWord
  , _mRegLabels :: Maybe (RegBank r Label) -- TODO: Type level stuff to enable tainted things.
  , _mProg :: Seq (Instruction r MWord)
  , _mMem :: Mem
  , _mPsn :: Poison
  , _mBug :: Bool
  , _mAnswer :: Maybe MWord
  }
makeLenses ''MachineState


  
data InterpState r s = InterpState
  { _sExt :: s
  , _sMach :: MachineState r
  }
makeLenses ''InterpState

type InterpM r s m a = StateT (InterpState r s) m a

type InstrHandler r s = Instruction r MWord -> InterpM r s Hopefully ()

checkLeakTainted :: Monad m => InterpM r s m Bool
checkLeakTainted = do
  ls <- use $ sMach . mRegLabels
  return $ isJust ls

-- | Lens for accessing a particular register in `mRegs`.  Returns the default
-- value 0 when the register is uninitialized.
mReg :: (Functor f, Regs r) => r -> (MWord -> f MWord) -> (MachineState r -> f (MachineState r))
mReg r = mRegs . lens (maybe 0 id . lookupReg r) (flip $ updateBank r)

mRegLabel :: (Functor f, Regs r) => r -> (Maybe Label -> f (Maybe Label)) -> (MachineState r -> f (MachineState r))
mRegLabel r = mRegLabels . lens (fmap (maybe untainted id . lookupReg r)) (liftA2 (flip $ updateBank r))

-- | Lens for accessing a particular word of memory.  Produces the `Mem`'s
-- default value when reading an uninitialized location.
memWord :: Functor f => MWord -> (MWord -> f MWord) -> (Mem -> f Mem)
memWord addr = lens (get addr) (set addr)
  where
    get addr (Mem d m _l) = maybe d id $ Map.lookup addr m
    set addr (Mem d m l) val = Mem d (Map.insert addr val m) l

mMemWord :: Functor f => MWord -> (MWord -> f MWord) -> (MachineState r -> f (MachineState r))
mMemWord addr = mMem . memWord addr

-- | Lens for accessing a particular label of memory.  Produces the 
-- untainted when reading an uninitialized location.
memLabel :: Functor f => MWord -> (Maybe (Vector Label) -> f (Maybe (Vector Label))) -> (Mem -> f Mem)
memLabel addr = lens (get addr) (set addr)
  where
    get addr (Mem _d _m l) = (maybe (Vec.replicate wordBytes untainted) id . Map.lookup addr) <$> l
    set addr (Mem d m l) val = Mem d m (Map.insert addr <$> val <*> l)

mMemLabel :: Functor f => MWord -> (Maybe (Vector Label) -> f (Maybe (Vector Label))) -> (MachineState r -> f (MachineState r))
mMemLabel addr = mMem . memLabel addr

subLabels :: Functor f => MemWidth -> Int -> (Maybe (Vector Label) -> f (Maybe (Vector Label))) -> Maybe (Vector Label) -> f (Maybe (Vector Label))
subLabels wd offset f ls = put <$> f ls'
  where
    w = widthInt wd
    ls' = Vec.slice offset w <$> ls
    -- Assumes that the provided vector matches the expected width.
    put v' = do
      (ls1, lsr) <- Vec.splitAt offset <$> ls
      let (_ls2, ls3) = Vec.splitAt w lsr
      v <- v'
      return $ Vec.concat [ls1, v, ls3]

-- | Fetch the instruction at `addr`.  Typically, `addr` will be the current
-- program counter (`sMach . mPc`).
fetchInstr :: MWord -> InterpM r s Hopefully (Instruction r MWord)
fetchInstr addr = do
  prog <- use $ sMach . mProg
  case Seq.lookup (fromIntegral addr) prog of
    Just x -> return x
    Nothing -> assumptError $ "program executed out of bounds: " ++ show addr

stepInstr :: Regs r => Instruction r MWord -> InterpM r s Hopefully ()
stepInstr i = do
  stepInstrTainted i

  case i of
    Iand rd r1 op2 -> stepBinary (.&.) rd r1 op2
    Ior rd r1 op2 -> stepBinary (.|.) rd r1 op2
    Ixor rd r1 op2 -> stepBinary xor rd r1 op2
    Inot rd op2 -> stepUnary complement rd op2
    
    Iadd rd r1 op2 -> stepBinary (+) rd r1 op2
    Isub rd r1 op2 -> stepBinary (-) rd r1 op2
    Imull rd r1 op2 -> stepBinary (*) rd r1 op2
    Iumulh rd r1 op2 -> stepBinary umulh rd r1 op2
    Ismulh rd r1 op2 -> stepBinary smulh rd r1 op2
    -- TODO div/mod vs quot/rem?
    Iudiv rd r1 op2 -> stepBinary safeDiv rd r1 op2
    Iumod rd r1 op2 -> stepBinary safeMod rd r1 op2
    
    Ishl rd r1 op2 -> stepBinary shiftL' rd r1 op2
    Ishr rd r1 op2 -> stepBinary shiftR' rd r1 op2
    
    Icmpe r1 op1 op2 -> stepCompare (==) r1 op1 op2
    Icmpa r1 op1 op2 -> stepCompare (>) r1 op1 op2
    Icmpae r1 op1 op2 -> stepCompare (>=) r1 op1 op2
    Icmpg r1 op1 op2 -> stepCompare signedGt r1 op1 op2
    Icmpge r1 op1 op2 -> stepCompare signedGe r1 op1 op2
    
    Imov rd op2 -> stepMove rd (Const 1) op2
    Icmov rd op1 op2 -> stepMove rd (Reg op1) op2
    
    Ijmp op2 -> stepJump (Const 1) True op2
    Icjmp r2 op2 -> stepJump (Reg r2) True op2
    Icnjmp r2 op2 -> stepJump (Reg r2) False op2
    
    Istore w op2 r1 -> stepStore w op2 r1
    Iload w rd op2 -> stepLoad w rd op2
    
    Iread rd op2 -> stepRead rd op2
    Ianswer op2  -> stepAnswer op2

    Ipoison w op2 r1 -> stepStore w op2 r1 >> poison w op2

    Isink _rj _op2 -> nextPc
    Itaint _rj _op2 -> nextPc

    Iadvise _ -> assumptError $ "unhandled advice request"

    i -> do
      -- Replace input operands with their values, and convert the destination
      -- register to a `Word` so it can be printed.
      i' <- mapInstrM (return . toWord) regVal opVal i
      assumptError $ "unhandled instruction: " ++ show i'

  sMach . mCycle %= (+ 1)

-- TODO: Move to Compiler.Tainted?
stepInstrTainted :: Regs r => Instruction r MWord -> InterpM r s Hopefully ()
stepInstrTainted (Imov rd op2) = do
  l <- opLabel op2
  sMach . mRegLabel rd .= l
stepInstrTainted (Icmov rd cond op2) = do
  ok <- (/= 0) <$> (regVal cond)
  when ok $ do
    l <- opLabel op2
    sMach . mRegLabel rd .= l

stepInstrTainted (Isink rj op2) = do
  -- Write of value in `rj` to label `op2`.
  -- Bug here if label of rj cannot flow into op2.
  lj <- regLabel rj
  checkLabel lj
  l2 <- opVal op2 >>= toLabel
  let isBug = fromMaybe False $ do
        lj <- lj
        l2 <- l2
        return $ not $ lj `canFlowTo` l2
  when isBug $
    sMach . mBug .= True
stepInstrTainted (Itaint rj op2) = do
  l <- opVal op2 >>= toLabel -- Taint register rj with label value op2.
  sMach . mRegLabel rj .= l

stepInstrTainted (Iload wd rd op2) = do
  addr <- opVal op2

  -- Get word address and offset.
  (waddr, offset) <- splitAlignedAddr wd addr

  -- Get labels for the address and offset.
  ls <- use $ sMach . mMemLabel waddr . subLabels wd offset

  -- Meet the labels.
  let l = Vec.foldr1 meet <$> ls

  -- Set the register label.
  sMach . mRegLabel rd .= l
stepInstrTainted (Istore wd op2 r1) = do
  addr <- opVal op2
  (waddr, offset) <- splitAlignedAddr wd addr
  l <- regLabel r1
  checkLabel l
  sMach . mMemLabel waddr . subLabels wd offset .= fmap (Vec.replicate $ widthInt wd) l
stepInstrTainted (Ipoison wd op2 r1) = do
  -- Poison must be a full word.
  requireWWord wd
  addr <- opVal op2
  (waddr, _offset) <- splitAlignedAddr wd addr
  l <- regLabel r1
  checkLabel l
  sMach . mMemLabel waddr .= fmap (Vec.replicate $ widthInt wd) l

-- Currently, we untaint the written to register for the following instructions.
stepInstrTainted (Iand rd _r1 _op2) = stepUntaintReg rd
stepInstrTainted (Ior rd _r1 _op2) = stepUntaintReg rd
stepInstrTainted (Ixor rd _r1 _op2) = stepUntaintReg rd
stepInstrTainted (Inot rd _op2) = stepUntaintReg rd

stepInstrTainted (Iadd rd _r1 _op2) = stepUntaintReg rd
stepInstrTainted (Isub rd _r1 _op2) = stepUntaintReg rd
stepInstrTainted (Imull rd _r1 _op2) = stepUntaintReg rd
stepInstrTainted (Iumulh rd _r1 _op2) = stepUntaintReg rd
stepInstrTainted (Ismulh rd _r1 _op2) = stepUntaintReg rd
stepInstrTainted (Iudiv rd _r1 _op2) = stepUntaintReg rd
stepInstrTainted (Iumod rd _r1 _op2) = stepUntaintReg rd

stepInstrTainted (Ishl rd _r1 _op2) = stepUntaintReg rd
stepInstrTainted (Ishr rd _r1 _op2) = stepUntaintReg rd

stepInstrTainted (Icmpe r1 _op1 _op2) = stepUntaintReg r1
stepInstrTainted (Icmpa r1 _op1 _op2) = stepUntaintReg r1
stepInstrTainted (Icmpae r1 _op1 _op2) = stepUntaintReg r1
stepInstrTainted (Icmpg r1 _op1 _op2) = stepUntaintReg r1
stepInstrTainted (Icmpge r1 _op1 _op2) = stepUntaintReg r1

stepInstrTainted (Ijmp _op2) = return ()
stepInstrTainted (Icjmp _op1 _op2) = return ()
stepInstrTainted (Icnjmp _op1 _op2) = return ()

stepInstrTainted (Iread rd _op2) = stepUntaintReg rd
stepInstrTainted (Ianswer _op2) = return ()

stepInstrTainted (Iadvise _) = assumptError $ "unhandled advice request"

stepInstrTainted i@(Iext _) = do
      i' <- mapInstrM (return . toWord) regVal opVal i
      assumptError $ "unhandled extension instruction: " ++ show i'
stepInstrTainted i@(Iextval _ _) = do
      i' <- mapInstrM (return . toWord) regVal opVal i
      assumptError $ "unhandled extension instruction: " ++ show i'
stepInstrTainted i@(Iextadvise _ _) = do
      i' <- mapInstrM (return . toWord) regVal opVal i
      assumptError $ "unhandled extension instruction: " ++ show i'

-- whenJust :: Monad m => Maybe a -> (a -> m ()) -> m ()
-- whenJust = for_

stepUntaintReg :: Regs r => r -> InterpM r s Hopefully ()
stepUntaintReg rd = do
  check <- checkLeakTainted
  when check $
    sMach . mRegLabel rd .= Just untainted

stepUnary :: Regs r => (MWord -> MWord) ->
  r -> Operand r MWord -> InterpM r s Hopefully ()
stepUnary f rd op2 = do
  y <- opVal op2
  let result = f y
  sMach . mReg rd .= result
  nextPc

stepBinary :: Regs r => (MWord -> MWord -> MWord) ->
  r -> r -> Operand r MWord -> InterpM r s Hopefully ()
stepBinary f rd r1 op2 = do
  x <- regVal r1
  y <- opVal op2
  let result = f x y
  sMach . mReg rd .= result
  nextPc 

stepCompare :: Regs r => (MWord -> MWord -> Bool) ->
  r -> r -> Operand r MWord -> InterpM r s Hopefully ()
stepCompare flag rd r1 op2 = do
  x <- regVal r1
  y <- opVal op2
  sMach . mReg rd .= fromIntegral (fromEnum (flag x y))
  nextPc

stepMove :: Regs r => r -> Operand r MWord -> Operand r MWord -> InterpM r s Hopefully ()
stepMove rd cond op2 = do
  y <- opVal op2
  ok <- (/= 0) <$> (opVal cond)
  when ok $ sMach . mReg rd .= y
  nextPc

stepJump :: Regs r => Operand r MWord -> Bool -> Operand r MWord -> InterpM r s Hopefully ()
stepJump cond pos op2 = do
  y <- opVal op2
  cond' <- opVal cond
  if pos `xnor` (0 /= cond') then sMach . mPc .= y else nextPc
    where xnor = (==)
checkPoison :: MWord -> InterpM r s Hopefully ()
checkPoison addr = do
  psn <- use $ sMach . mPsn
  when (addr `member` psn) setBug
  where setBug = sMach . mBug .= True

-- | Takes a byte memory address and returns the corresponding a word memory address and byte offset.
splitAddr :: MWord -> (MWord, Int)
splitAddr a = (waddr, offset)
  where
    waddr = a `shiftR` logWordBytes
    offset = fromIntegral $ a .&. ((1 `shiftL` logWordBytes) - 1)

splitAlignedAddr :: MemWidth -> MWord -> InterpM r s Hopefully (MWord, Int)
splitAlignedAddr w a = do
  let (waddr, offset) = splitAddr a
  when (offset `mod` widthInt w /= 0) $ do
    cyc <- use $ sMach . mCycle
    otherError $ "unaligned access of " ++ show (widthInt w) ++ " bytes at " ++
        showHex a ++ " on cycle " ++ show cyc
  return (waddr, offset)

subBytes :: Functor f => MemWidth -> Int -> (MWord -> f MWord) -> MWord -> f MWord
subBytes w off f x = put <$> f x'
  where
    offBits = off * 8
    mask = (1 `shiftL` (widthInt w * 8)) - 1
    -- Extract `w` bytes from `x` at `off`
    x' = (x `shiftR` offBits) .&. mask
    -- Insert `w` bytes of `y'` into `x` at `off`
    put y' = (x .&. complement (mask `shiftL` offBits)) .|. ((y' .&. mask) `shiftL` offBits)

stepStore :: Regs r => MemWidth -> Operand r MWord -> r -> InterpM r s Hopefully ()
stepStore w op2 r1 = do
  addr <- opVal op2
  val <- regVal r1
  doStore w addr val
  nextPc

doStore :: MemWidth -> MWord -> MWord -> InterpM r s Hopefully ()
doStore w addr val = do
  (waddr, offset) <- splitAlignedAddr w addr
  checkPoison waddr
  sMach . mMemWord waddr . subBytes w offset .= val

stepLoad :: Regs r => MemWidth -> r -> Operand r MWord -> InterpM r s Hopefully ()
stepLoad w rd op2 = do
  addr <- opVal op2
  doLoad w rd addr
  nextPc

doLoad :: Regs r => MemWidth -> r -> MWord -> InterpM r s Hopefully ()
doLoad w rd addr = do
  (waddr, offset) <- splitAlignedAddr w addr
  val <- use $ sMach . mMemWord waddr . subBytes w offset
  checkPoison waddr
  sMach . mReg rd .= val

-- Enforces the invariant that poisons require WWord widths.
requireWWord :: MemWidth -> InterpM r s Hopefully ()
requireWWord w = when (w /= WWord) $ do
    pc <- use $ sMach . mPc
    otherError $ "bad poison width " ++ show w ++ " at pc = " ++ showHex pc

poison :: Regs r => MemWidth -> Operand r MWord -> InterpM r s Hopefully ()
poison w op2 = do
  requireWWord w
  (waddr, _offset) <- splitAlignedAddr w =<< opVal op2
  sMach . mPsn %= (Set.insert waddr)
  -- don't modify pc. This is not a full step!

stepRead :: Regs r => r -> Operand r MWord -> InterpM r s Hopefully ()
stepRead rd _op2 = do
  -- All tapes are empty.
  sMach . mReg rd .= 0
  nextPc

stepAnswer :: Regs r => Operand r MWord -> InterpM r s Hopefully ()
stepAnswer op2 = do
  y <- opVal op2
  sMach . mAnswer .= Just y
  -- No `nextPc` here.  We just keep looping on the `answer` instruction until
  -- the interpreter stops running.

nextPc :: InterpM r s Hopefully ()
nextPc = sMach . mPc %= (+ 1)

finishInstr :: InterpM r s Hopefully ()
finishInstr = do
  sMach . mPc %= (+ 1)
  sMach . mCycle %= (+ 1)


toSignedInteger :: MWord -> Integer
toSignedInteger x = toInteger x - if msb x then 1 `shiftL` wordBits else 0

umulh :: MWord -> MWord -> MWord
umulh x y = fromInteger $ (toInteger x * toInteger y) `shiftR` wordBits

smulh :: MWord -> MWord -> MWord
smulh x y = fromInteger $ (toSignedInteger x * toSignedInteger y) `shiftR` wordBits

safeDiv :: MWord -> MWord -> MWord
safeDiv x y = if y == 0 then 0 else x `div` y

safeMod :: MWord -> MWord -> MWord
safeMod x y = if y == 0 then 0 else x `mod` y

shiftL' :: MWord -> MWord -> MWord
shiftL' x y = x `shiftL` fromIntegral y
shiftR' :: MWord -> MWord -> MWord
shiftR' x y = x `shiftR` fromIntegral y

msb :: MWord -> Bool
msb w = testBit w (wordBits - 1)

signedGt :: MWord -> MWord -> Bool
signedGt x y = toSignedInteger x > toSignedInteger y

signedGe :: MWord -> MWord -> Bool
signedGe x y = toSignedInteger x >= toSignedInteger y

regVal :: Regs r => r -> InterpM r s Hopefully MWord
regVal r = use $ sMach . mReg r

regLabel :: Regs r => r -> InterpM r s Hopefully (Maybe Label)
regLabel r = use $ sMach . mRegLabel r

opVal ::  Regs r => Operand r MWord -> InterpM r s Hopefully MWord
opVal (Reg r) = regVal r
opVal (Const w) = return w

-- Returns the label of an operand.
opLabel ::  Regs r => Operand r MWord -> InterpM r s Hopefully (Maybe Label)
opLabel (Reg r) = regLabel r
opLabel (Const _w) = do
  check <- checkLeakTainted
  if check then
    return $ Just untainted
  else
    return Nothing


-- Advice-generating extension

-- | Memory operation advice: nondeterministic advice to help the
-- witness checker chekc the memory consistency. 
data MemOpType = MOStore | MOLoad | MOPoison
  deriving (Eq, Read, Show, Generic)

-- | This information is passed the witness checker as nondeterministic
-- advice. Currently we only advice about memory operations and steps that stutter.
data Advice =
    MemOp
      MWord          -- ^ address
      MWord          -- ^ value
      MemOpType      -- ^ read or write
      MemWidth       -- ^ width of the access
      (Maybe (Vector Label)) -- ^ Labels for each byte      -- TODO: Type level stuff to enable tainted things.
  | Advise MWord
  | Stutter
  deriving (Eq, Read, Show, Generic)


-- | Pretty printer for advice.
renderAdvc :: [Advice] -> String
renderAdvc advs = concat $ map renderAdvc' advs
  where renderAdvc' :: Advice -> String
        renderAdvc' (MemOp addr v MOStore _w l) = "Store: " ++ show addr ++ "->" ++ show v ++ " (" ++ show l ++ ")"
        renderAdvc' (MemOp  addr v MOLoad _w l) = "Load: " ++ show addr ++ "->" ++ show v ++ " (" ++ show l ++ ")"
        renderAdvc' (MemOp addr v MOPoison _w l) = "Poison: " ++ show addr ++ "->" ++ show v ++ " (" ++ show l ++ ")"
        renderAdvc' (Advise v) = "Advise: " ++ show v
        renderAdvc' (Stutter) = "...Stutter..."

type AdviceMap = Map MWord [Advice]

-- | Helper function to record advice.  This is used by `adviceHandler` and
-- also by any other handlers that want to record advice of their own.
recordAdvice :: Regs r => Lens' s AdviceMap -> Advice -> InterpM r s Hopefully ()
recordAdvice adviceMap adv = do
  cycle <- use $ sMach . mCycle
  sExt . adviceMap . at cycle %= Just . (adv:) . maybe [] id

adviceHandler :: Regs r => Lens' s AdviceMap -> InstrHandler r s
adviceHandler advice (Istore w op2 r1) = do
  addr <- opVal op2
  (waddr, offset) <- splitAlignedAddr w addr
  storeVal <- regVal r1
  memVal <- use $ sMach . mMemWord waddr
  let memVal' = memVal & subBytes w offset .~ storeVal
  storeTaint <- fmap (Vec.replicate (widthInt w)) <$> regLabel r1
  memTaint <- use $ sMach . mMemLabel waddr
  let memTaint' = memTaint & subLabels w offset .~ storeTaint
  recordAdvice advice (MemOp addr memVal' MOStore w memTaint')
adviceHandler advice (Iload w _rd op2) = do
  addr <- opVal op2
  (waddr, _offset) <- splitAlignedAddr w addr
  val <- use $ sMach . mMemWord waddr
  taint <- use $ sMach . mMemLabel waddr
  recordAdvice advice (MemOp addr val MOLoad w taint)
adviceHandler advice (Ipoison w op2 r1) = do
  -- Poison must be a full word.
  requireWWord w
  addr <- opVal op2
  val <- regVal r1
  taint <- regLabel r1
  recordAdvice advice (MemOp addr val MOPoison w (Vec.replicate (widthInt w) <$> taint))
adviceHandler _ _ = return ()


-- Trace handler (for debugging)

readStr :: Monad m => MWord -> InterpM r s m Text
readStr ptr = do
  let (waddr, offset) = splitAddr ptr
  Mem _ mem _ <- use $ sMach . mMem
  let firstWord = maybe 0 id $ mem ^? ix waddr
      firstBytes = drop offset $ splitWord firstWord
      restWords = [maybe 0 id $ mem ^? ix waddr' | waddr' <- [waddr + 1 ..]]
      bytes = takeWhile (/= 0) $ concat $ firstBytes : map splitWord restWords
      bs = BS.pack bytes
      t = Text.decodeUtf8With (\_ _ -> Just '?') bs
  return t
  where
    splitWord :: MWord -> [Word8]
    splitWord x = [fromIntegral $ x `shiftR` (i * 8) | i <- [0 .. wordBytes - 1]]

traceHandler :: Regs r => Bool -> InstrHandler r s -> InstrHandler r s
traceHandler active _nextH (Iext (XTrace desc ops)) = do
  vals <- mapM opVal ops
  when active $ traceM $ "TRACE[" ++ Text.unpack desc ++ "] " ++ intercalate ", " (map show vals)
  nextPc
traceHandler active _nextH (Iext (XTraceStr ptrOp)) = do
  ptr <- opVal ptrOp
  s <- readStr ptr
  when active $ traceM $ "TRACESTR " ++ Text.unpack s
  nextPc
traceHandler active _nextH (Iext (XTraceExec nameOp valOps)) = do
  namePtr <- opVal nameOp
  name <- readStr namePtr
  vals <- mapM opVal valOps
  let vals' = reverse $ dropWhile (== 0) $ reverse vals
  when active $ traceM $ "[FUNC] " ++ Text.unpack name ++
    "(" ++ intercalate ", " (map (drop 2 . showHex) vals') ++ ")"
  nextPc
traceHandler active nextH instr@(Ianswer op) = do
  val <- opVal op
  when active $ traceM $ "ANSWER = " ++ show val
  nextH instr
traceHandler _active nextH instr = nextH instr


-- Memory allocation tracking

data MemErrorKind = OutOfBounds | UseAfterFree | Unallocated
  deriving (Show, Eq)

data AllocState = AllocState
  -- | The next unused address.  Used for future allocations.
  { _asFrontier :: MWord
  -- | Map tracking all memory that is valid to access at the moment.  An entry
  -- `(k, v)` means that addresses `k <= addr < v` are valid to access.
  -- Entries are all non-empty (`k < v`) and non-overlapping.
  , _asValid :: Map MWord MWord
  -- | The address of each `malloc` performed by the program.  This is passed
  -- to the second run so it can replicate the same `malloc` behavior, without
  -- having to repeat the same allocation logic.  (Currently, the logic is
  -- simple - just a bump pointer - but it will become a bit more complex in
  -- the future to handle "use before alloc" errors, initial memory, and more
  -- efficient usage of the address space.)
  , _asMallocAddrs :: Seq MWord
  , _asMemErrors :: Seq (MemErrorKind, MWord)
  }

makeLenses ''AllocState

heapStart :: MWord
heapStart = 1 `shiftL` 32

initAllocState :: AllocState
initAllocState = AllocState heapStart initValid Seq.empty Seq.empty
  -- Initially, only the range 0 .. heapStart is valid.
  where initValid = Map.singleton 0 heapStart

redzoneSize :: MWord
redzoneSize = 128

ceilLog2 :: MWord -> Int
ceilLog2 0 = 1
ceilLog2 n = wordBits - countLeadingZeros (n - 1)

-- | Helper function for markValid and markInvalid.  Deletes all entries with
-- key `start <= k < end` from `valid`.
validDeleteRange :: MWord -> MWord -> Map MWord MWord -> Map MWord MWord
validDeleteRange start end valid = go valid
  where
    -- Find the first entry with `start <= k`, and if `k < end`, delete it.
    go m = case Map.lookupGE start m of
      Just (k, _) | k < end -> go $ Map.delete k m
      _ -> m

markValid :: MWord -> MWord -> Map MWord MWord -> Map MWord MWord
markValid start end valid | end <= start = valid
markValid start end valid =
    Map.insert start' end' $ validDeleteRange start' end' valid
  where
    -- If the range `start .. end` overlaps some ranges already in the map,
    -- extend to cover those ranges as well.
    start' = case Map.lookupLE start valid of
      Just (prevStart, prevEnd) | prevStart < start && start <= prevEnd -> prevStart
      _ -> start
    end' = case Map.lookupLE end valid of
      Just (nextStart, nextEnd) | nextStart <= end && end < nextEnd -> nextEnd
      _ -> end

markInvalid :: MWord -> MWord -> Map MWord MWord -> Map MWord MWord
markInvalid start end valid | end <= start = valid
markInvalid start end valid =
    validDeleteRange start end $ splitAt start $ splitAt end $ valid
  where
    -- If an entry in the map overlaps `pos`, split the entry in two so that
    -- `pos` falls on the boundary.
    splitAt pos m = case Map.lookupLE pos m of
      Just (start, end) | start < pos && pos < end ->
        Map.union (Map.fromList [(start, pos), (pos, end)]) $ Map.delete start m
      _ -> m


-- | Check the allocation status of `addr`, and record a memory error if it
-- isn't valid.
checkAccess :: Regs r => Bool -> Lens' s AllocState -> MWord -> InterpM r s Hopefully ()
checkAccess verbose allocState addr = do
  validMap <- use $ sExt . allocState . asValid
  let valid = case Map.lookupLE addr validMap of
        Just (start, end) -> start <= addr && addr < end
        Nothing -> False
  when (not valid) $ do
    -- TODO: update `asValid` to keep track of why a given region is invalid,
    -- so we can produce a more precise message and MemErrorKind
    when verbose $ traceM $ "detected bad access at " ++ showHex addr
    sExt . allocState . asMemErrors  %= (Seq.|> (OutOfBounds, addr))

allocHandler :: Regs r => Bool -> Lens' s AllocState -> InstrHandler r s -> InstrHandler r s
allocHandler verbose allocState _nextH (Iextadvise rd (XMalloc sizeOp)) = do
  size <- opVal sizeOp
  let sizeClass = ceilLog2 size
  let size' = 1 `shiftL` sizeClass

  base <- use $ sExt . allocState . asFrontier
  -- Start at `base + redzoneSize`, then round up to the next multiple of size'
  let addr = (base + redzoneSize + size' - 1) .&. complement (size' - 1)
  sExt . allocState . asFrontier .= addr + size'

  let ptr = addr .|. (fromIntegral sizeClass `shiftL` 58)
  sExt . allocState . asMallocAddrs %= (Seq.|> ptr)

  when verbose $ traceM $ "malloc " ++ show size ++ " bytes (extended to " ++ show size' ++
    ") at " ++ showHex ptr

  sMach . mReg rd .= ptr
  finishInstr
allocHandler verbose allocState _nextH (Iext (XAccessValid loOp hiOp)) = do
  lo <- opVal loOp
  hi <- opVal hiOp
  sExt . allocState . asValid %= markValid lo hi
  when verbose $ traceM $ "valid: " ++ showHex lo ++ " .. " ++ showHex hi
  finishInstr
allocHandler verbose allocState _nextH (Iext (XAccessInvalid loOp hiOp)) = do
  lo <- opVal loOp
  hi <- opVal hiOp
  sExt . allocState . asValid %= markInvalid lo hi
  when verbose $ traceM $ "invalid: " ++ showHex lo ++ " .. " ++ showHex hi
  finishInstr
allocHandler _verbose _allocState _nextH (Iextadvise rd (XAdvisePoison _lo _hi)) = do
  -- Always return 0 (don't poison)
  sMach . mReg rd .= 0
  finishInstr
allocHandler verbose  allocState nextH instr@(Istore _w op2 _r1) = do
  addr <- opVal op2
  -- TODO: this misses errors when the first byte of the access is in bounds
  -- but the later bytes are not.  However, we can't catch such errors yet,
  -- since we can't poison only part of a word.
  checkAccess verbose allocState addr
  nextH instr
allocHandler verbose allocState nextH instr@(Iload _w _rd op2) = do
  addr <- opVal op2
  checkAccess verbose allocState addr
  nextH instr
allocHandler _ _ _ (Iextval rd (XLoadUnchecked op2)) = do
  addr <- opVal op2
  doLoad WWord rd addr
  finishInstr
allocHandler _ _ _ (Iext (XStoreUnchecked op2 op1)) = do
  addr <- opVal op2
  val <- opVal op1
  doStore WWord addr val
  finishInstr
allocHandler _ _ nextH instr = nextH instr

-- Memory handling, second pass

data MemInfo = MemInfo
  { _miMallocAddrs :: Seq MWord
  , _miPoisonAddrs :: Set MWord
  }
makeLenses ''MemInfo

doAdvise :: Regs r => Lens' s AdviceMap -> r -> MWord -> InterpM r s Hopefully ()
doAdvise advice rd val = do
  recordAdvice advice (Advise val)
  sMach . mReg rd .= val

memErrorHandler :: Regs r => Lens' s MemInfo -> Lens' s AdviceMap ->
  InstrHandler r s -> InstrHandler r s
memErrorHandler info advice _nextH (Iextadvise rd (XMalloc _size)) = do
  val <- maybe (assumptError "ran out of malloc addrs") return =<<
    use (sExt . info . miMallocAddrs . to (Seq.lookup 0))
  sExt . info . miMallocAddrs %= Seq.drop 1
  doAdvise advice rd val
  finishInstr
memErrorHandler info advice _nextH (Iextadvise rd (XAdvisePoison loOp hiOp)) = do
  lo <- opVal loOp
  hi <- opVal hiOp
  addrs <- use $ sExt . info . miPoisonAddrs
  -- Find an address where the entire word at `addr` fits within `lo .. hi`.
  case Set.lookupGE lo addrs of
    Just addr | addr + fromIntegral wordBytes <= hi -> do
      doAdvise advice rd addr
      -- Poisoning a second time would be a prover error.
      sExt . info . miPoisonAddrs %= Set.delete addr
    _ -> do
      doAdvise advice rd 0
  finishInstr
memErrorHandler _info _advice nextH instr = nextH instr


-- Top-level interpreter

observer :: InstrHandler r s -> InstrHandler r s -> InstrHandler r s
observer obs nextH instr = obs instr >> nextH instr

execTraceHandler :: Regs r =>
  Lens' s (Seq (ExecutionState r)) ->
  Lens' s AdviceMap ->
  InstrHandler r s -> InstrHandler r s
execTraceHandler eTrace eAdvice nextH instr = do
  nextH instr
  s <- getStateWithAdvice eAdvice
  sExt . eTrace %= (Seq.|> s)

runWith :: Regs r => InstrHandler r s -> Word -> InterpState r s -> Hopefully (InterpState r s)
runWith handler steps initState = evalStateT go initState
  where
    go = do
      goSteps steps
      get

    goSteps 0 = return ()
    goSteps n = do
      goStep
      ans <- use $ sMach . mAnswer
      case ans of
        Just _ -> return ()
        Nothing -> goSteps (n - 1)

    goStep = do
      pc <- use $ sMach . mPc
      i <- fetchInstr pc
      handler i

runPass1 :: Regs r => Bool -> Word -> MachineState r -> Hopefully MemInfo
runPass1 verbose steps initMach' = do
  final <- runWith handler steps initState
  return $ getMemInfo $ final ^. sExt
  where
    initState = InterpState initAllocState initMach'
    handler = traceHandler verbose  $ allocHandler verbose id $ stepInstr

    getMemInfo :: AllocState -> MemInfo
    getMemInfo as = MemInfo (as ^. asMallocAddrs) (getPoisonAddrs $ as ^. asMemErrors)

    -- | Get a set of addresses of words to poison.  We need to provide several
    -- options for poisoning since some memory errors may not be poisonable,
    -- depending on where exactly the error occurs.
    getPoisonAddrs :: Seq (MemErrorKind, MWord) -> Set MWord
    getPoisonAddrs errs = Set.fromList
      [addr .&. complement (fromIntegral wordBytes - 1)
        | (kind, addr) <- toList errs, kind /= Unallocated]

runPass2 :: Regs r => Word -> MachineState r -> MemInfo -> Hopefully (Trace r)
runPass2 steps initMach' memInfo = do
  -- The first entry of the trace is always the initial state.  Then `steps`
  -- entries follow after it.
  initExecState <- evalStateT (getStateWithAdvice eAdvice) initState
  final <- runWith handler steps initState
  return $ initExecState : toList (final ^. sExt . eTrace)
  where
    initState = InterpState (Seq.empty, Map.empty, memInfo) initMach'

    eTrace :: Lens' (a, b, c) a
    eTrace = _1
    eAdvice :: Lens' (a, b, c) b
    eAdvice = _2
    eMemInfo :: Lens' (a, b, c) c
    eMemInfo = _3

    handler =
      execTraceHandler eTrace eAdvice $
      observer (adviceHandler eAdvice) $
      memErrorHandler eMemInfo eAdvice $
      traceHandler False $
      stepInstr


-- | Used for checking final traces after post porocessing
runPassGeneric :: Regs r => Lens' s (Seq (ExecutionState r)) -> Lens' s (AdviceMap) -> (InstrHandler r s -> InstrHandler r s)
                -> s -> Word -> MachineState r -> Hopefully (Trace r)
runPassGeneric eTrace eAdvice postHandler initS steps  initMach' = do
  -- The first entry of the trace is always the initial state.  Then `steps`
  -- entries follow after it.k
  initExecState <- evalStateT (getStateWithAdvice eAdvice) initState
  final <- runWith handler steps initState
  return $ initExecState : toList (final ^. sExt . eTrace)
  where
    initState = InterpState initS initMach'
    handler =
      execTraceHandler eTrace eAdvice $
      postHandler $
      stepInstr

-- Old public definitions

type Mem' = (MWord, Map MWord MWord, Maybe (Map MWord (Vector Label))) -- TODO: Type level stuff to enable tainted things.

-- | The program state 
data ExecutionState mreg = ExecutionState {
  -- | Program counter
  pc :: MWord
  -- | Register bank
  , regs :: RegBank mreg MWord
  -- | Register label bank
  , regLabels :: Maybe (RegBank mreg Label) -- TODO: Type level stuff to enable tainted things.
  -- | Memory state
  , mem :: Mem'
  -- | Locations that have been poisoned
  , psn :: Poison
  -- | Nondeterministic advice for the last step
  , advice :: [Advice]
  -- | Marks for bugs and invalid traces
  , bug_flag, inv_flag :: Bool
  -- | Return value.
  , answer :: MWord }

deriving instance (Read (RegBank mreg MWord), Read (RegBank mreg Label)) => Read (ExecutionState mreg)
deriving instance (Show (RegBank mreg MWord), Show (RegBank mreg Label)) => Show (ExecutionState mreg)

getStateWithAdvice :: Monad m => Lens' s AdviceMap -> InterpM r s m (ExecutionState r)
getStateWithAdvice advice = do
  pc <- use $ sMach . mPc
  regs <- use $ sMach . mRegs
  regLabels <- use $ sMach . mRegLabels
  Mem d m l <- use $ sMach . mMem
  let mem = (d, m, l)
  cycle <- use $ sMach . mCycle
  -- Retrieve advice for the cycle that just finished executing.
  adv <- use $ sExt . advice . ix (cycle - 1)
  bug <- use $ sMach . mBug
  psn <- use $ sMach . mPsn
  let inv = False
  answer <- use $ sMach . mAnswer
  return $ ExecutionState pc regs regLabels mem psn adv bug inv (maybe 0 id answer)

type Prog mreg = Program mreg MWord
type Trace mreg = [ExecutionState mreg]

initMach :: Regs r => Bool -> Program r MWord -> InitialMem -> MachineState r
initMach leakTainted prog imem = MachineState
  { _mCycle = 0
  , _mPc = 0
  , _mRegs = initBank (lengthInitMem imem)
  , _mRegLabels = if leakTainted then Just $ initBank untainted else Nothing
  , _mProg = Seq.fromList prog
  , _mMem = Mem 0 (flatInitMem imem) $ if leakTainted then Just $ flatInitTaintedMem imem else Nothing
  , _mPsn = Set.empty
  , _mBug = False
  , _mAnswer = Nothing
  }

type Executor mreg r = CompilationResult (Prog mreg) -> r
-- | Produce the trace of a program
<<<<<<< HEAD
run_v :: Regs mreg => Bool -> Bool -> Executor mreg (Trace mreg)
run_v verbose leakTainted (CompUnit progs trLen _ _analysis _) = case go of
=======
run_v :: Regs mreg => Bool ->  Executor mreg (Trace mreg)
run_v verbose (CompUnit progs trLen _ _ _analysis _) = case go of
>>>>>>> 3cb0a3aa
  Left e -> error $ describeError e
  Right x -> x
  where
    go = do
      let highState = initMach leakTainted (pmProg $ highProg progs) (pmMem $ highProg progs)
      memInfo <- runPass1 verbose  (trLen - 1) highState
      let lowState = initMach leakTainted (pmProg $ lowProg progs) (pmMem $ lowProg progs)
      tr <- runPass2 (trLen - 1) lowState memInfo
      return tr
      
run :: Regs mreg => Bool -> Executor mreg (Trace mreg)
run leakTainted = run_v False leakTainted
      
-- | Execute the program and return the result.
execAnswer :: Regs mreg => Bool -> Bool -> Executor mreg MWord
execAnswer verb leakTainted compUnit = answer $ last $ run_v verb leakTainted compUnit

-- | Execute the program and tells if there was a bug.
execBug :: Regs mreg => Bool -> Bool -> Executor mreg Bool
execBug verb leakTainted compUnit = bug_flag $ last $ run_v verb leakTainted compUnit

-- | Read from a location in memory
load ::  MWord -> Mem' -> MWord
load x (d,m,_l)=  case Map.lookup x m of
                 Just y -> y
                 Nothing -> d


<|MERGE_RESOLUTION|>--- conflicted
+++ resolved
@@ -948,13 +948,8 @@
 
 type Executor mreg r = CompilationResult (Prog mreg) -> r
 -- | Produce the trace of a program
-<<<<<<< HEAD
 run_v :: Regs mreg => Bool -> Bool -> Executor mreg (Trace mreg)
-run_v verbose leakTainted (CompUnit progs trLen _ _analysis _) = case go of
-=======
-run_v :: Regs mreg => Bool ->  Executor mreg (Trace mreg)
-run_v verbose (CompUnit progs trLen _ _ _analysis _) = case go of
->>>>>>> 3cb0a3aa
+run_v verbose leakTainted (CompUnit progs trLen _ _ _analysis _) = case go of
   Left e -> error $ describeError e
   Right x -> x
   where
