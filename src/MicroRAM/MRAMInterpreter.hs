--- conflicted
+++ resolved
@@ -282,14 +282,9 @@
   nextPc
 traceHandler active nextH instr@(Ianswer op) = do
   val <- opVal op
-<<<<<<< HEAD
-  curCycle <- use $ sMach . mCycle
-  when active $ traceM $ "ANSWER = " ++ show val ++ ". STEPS = " ++ show curCycle
-=======
   when active $ traceM $ "ANSWER = " ++ show val
   cycle <- conGetValue <$> (use $ sMach . mCycle)
   when active $ traceM $ "Terminating on cycle " ++ show cycle
->>>>>>> b1d48545
   nextH instr
 traceHandler _active nextH instr = nextH instr
 
