--- conflicted
+++ resolved
@@ -23,78 +23,6 @@
 execution of programs. The instructions (inspired by the TinyRAM language
 (<https://www.scipr-lab.org/doc/TinyRAM-spec-0.991.pdf>) are as follows:
 
-<<<<<<< HEAD
-+--------+---------+----------------------------------------------+--------------+
-|  Instr | operands|                   effects                    |     flag     |
-+========+=========+==============================================+==============+
-| and    | ri rj A | bitwise AND of [rj] and [A] and store in ri  |              |
-+--------+---------+----------------------------------------------+--------------+
-| or     | ri rj A | bitwise OR of [rj] and [A] and store in ri   |              |
-+--------+---------+----------------------------------------------+--------------+
-| xor    | ri rj A | bitwise XOR of [rj] and [A] and store in ri  |              |
-+--------+---------+----------------------------------------------+--------------+
-| not    | ri A    | bitwise NOT of [A] and store result in ri    |              |
-+--------+---------+----------------------------------------------+--------------+
-| add    | ri rj A | [rj]u + [A]u and store result in ri          |              |
-+--------+---------+----------------------------------------------+--------------+
-| sub    | ri rj A | [rj]u − [A]u and store result in ri          |              |
-+--------+---------+----------------------------------------------+--------------+
-| mull   | ri rj A | [rj]u × [A]u, store least sign. bits in ri   |              |
-+--------+---------+----------------------------------------------+--------------+
-| umulh  | ri rj A | [rj]u × [A]u, store most sign. bits in ri    |              |
-+--------+---------+----------------------------------------------+--------------+
-| smulh  | ri rj A | [rj]s × [A]s, store most sign. bits in ri    |              |
-+--------+---------+----------------------------------------------+--------------+
-| udiv   | ri rj A | quotient of [rj]u/[A]u and store in ri       |              |
-+--------+---------+----------------------------------------------+--------------+
-| umod   | ri rj A | remainder of [rj]u/[A]u and store in ri      |              |
-+--------+---------+----------------------------------------------+--------------+
-| shl    | ri rj A | shift [rj] by [A]u bits left, store in ri    |              |
-+--------+---------+----------------------------------------------+--------------+
-| shr    | ri rj A | shift [rj] by [A]u bits right, store in ri   |              |
-+--------+---------+----------------------------------------------+--------------+
-| cmpe   | ri A    | none (“compare equal”)                       | [ri] = [A]   |
-+--------+---------+----------------------------------------------+--------------+
-| cmpa   | ri A    | none (“compare above”, unsigned)             | [ri]u > [A]u |
-+--------+---------+----------------------------------------------+--------------+
-| cmpae  | ri A    | none (“compare above or equal”, unsigned)    | [ri]u ≥ [A]u |
-+--------+---------+----------------------------------------------+--------------+
-| cmpg   | ri A    | none (“compare greater”, signed)             | [ri]s > [A]s |
-+--------+---------+----------------------------------------------+--------------+
-| cmpge  | ri A    | none (“compare greater or equal”, signed)    | [ri]s ≥ [A]s |
-+--------+---------+----------------------------------------------+--------------+
-| mov    | ri A    | store [A] in ri                              |              |
-+--------+---------+----------------------------------------------+--------------+
-| cmov   | ri A    | if flag = 1, store [A] in ri                 |              |
-+--------+---------+----------------------------------------------+--------------+
-| jmp    | A       | set pc to [A]                                |              |
-+--------+---------+----------------------------------------------+--------------+
-| cjmp   | A       | if flag = 1, set pc to [A] (else pc++)       |              |
-+--------+---------+----------------------------------------------+--------------+
-| cnjmp  | A       | if flag = 0, set pc to [A] (else pc++)       |              |
-+--------+---------+----------------------------------------------+--------------+
-| store  | A ri    | store [ri] at memory address [A]u            |              |
-+--------+---------+----------------------------------------------+--------------+
-| load   | ri A    | store content of mem address [A]u in ri      |              |
-+--------+---------+----------------------------------------------+--------------+
-| answer | A       | stall or halt (ret. value is [A]u)           | (2)          |
-+--------------------------------------------------------------------------------+
-| New instructions not present in TinyRAM:                                       |
-+--------------------------------------------------------------------------------+
-| poison | ri A    | store [ri] at address [A]u and poison it     |              |
-+--------------------------------------------------------------------------------+
-| advice | ri      | Receive advice to ri                         |              |
-+--------------------------------------------------------------------------------+
-| sink   | rj A    | Signifies rj is written to a sink of label A |              |
-+--------------------------------------------------------------------------------+
-| taint  | rj A    | Taints rj with label A                       |              |
-+--------------------------------------------------------------------------------+
-| ext    | ??      | extensions                                   |              |
-+--------------------------------------------------------------------------------+
-| (answer) answer causes a stall (i.e., not increment pc) or a halt              |
-|         (i.e., the computation stops); the choice between the two is undefined.|
-+--------------------------------------------------------------------------------+
-=======
 +--------+---------+----------------------------------------------+
 |  Instr | operands|                   effects                    |
 +========+=========+==============================================+
@@ -155,12 +83,15 @@
 | poison | ri A    | store [ri] at address [A]u and poison it     |
 +-----------------------------------------------------------------+
 | advice | ri      | Receive advice to ri                         |
++------------------------------------------------------------------
+| sink   | rj A    | Signifies rj is written to a sink of label A |
++------------------------------------------------------------------
+| taint  | rj A    | Taints rj with label A                       |
 +-----------------------------------------------------------------+
 | ext    | ??      | extensions                                   |
 +-----------------------------------------------------------------+
 | (answer) answer causes a stall (i.e. not increment pc) or a halt|
 +-----------------------------------------------------------------+
->>>>>>> 271bc91c
 
 = MicroASM: 
   Represents the MicroRAM assembly langues. It enhances MicroRAM with support for
@@ -394,6 +325,9 @@
   Iload r1 op2           -> Iload <$>  (regF r1) <*> (opF2 op2)              
   Iread r1 op2           -> Iread <$>  (regF r1) <*> (opF2 op2)              
   Ianswer op2            -> Ianswer <$>  (opF2 op2)                 
+  -- Taint operations
+  Isink r2 l             -> Isink <$> opF1 r2 <*> opF2 l
+  Itaint r2 l            -> Itaint <$> regF r2 <*> opF2 l
   -- Advice                                    
   Iadvise r1             -> Iadvise <$>  (regF r1)                     
   -- Poison                                    
