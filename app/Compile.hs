--- conflicted
+++ resolved
@@ -81,7 +81,6 @@
           giveInfo fr output
 
         -- Backend
-<<<<<<< HEAD
         -- callBackend :: Word -> FlagRecord -> IO $ CompiledProgram
         -- callBackend trLength fr = do  
         --   giveInfo fr "Running the compiler backend..."
@@ -98,24 +97,6 @@
         --                     (spars fr)
         --                   )
         --     where undefinedFunctions = allowUndefFun fr
-=======
-        callBackend :: Word -> FlagRecord -> IO $ CompiledProgram
-        callBackend trLength fr = do  
-          giveInfo fr "Running the compiler backend..."
-          -- Retrieve program from file
-          llvmModule <- llvmParse $ llvmFile fr
-          -- compiler options
-          let options = CompilerOptions
-                { verb = verbose fr
-                , allowUndefFun = allowUndefFunctions fr
-                , spars = sparsNum fr
-                , tainted = modeLeakTainted fr
-                , skipRegisterAllocation = skipRegAlloc fr
-                , numberRegs = numberRegsFr fr
-                } in 
-          -- Then compile
-            handleErrorWith (compile options trLength llvmModule)
->>>>>>> d7d68c2a
 
         -- | Alternative compiler backend going through RiscV 
         riscCompiler :: Word -> FlagRecord -> IO $ CompiledProgram
@@ -207,11 +188,8 @@
    | PrettyPrint
    | PubSegMode String
    | ModeFlag Mode
-<<<<<<< HEAD
    | NativeEmulator
-=======
    | NumberRegs Word
->>>>>>> d7d68c2a
    | SkipRegisterAllocation
    -- Interpreter flags
    | VerifierMode
@@ -248,13 +226,9 @@
   , ppMRAM :: Bool
   , pubSegMode :: PublicSegmentMode
   , modeLeakTainted :: Bool
-<<<<<<< HEAD
   , nativeEmulator :: Bool
-  , skipRegisterAllocation :: Bool
-=======
   , numberRegsFr :: Maybe Word
   , skipRegAlloc :: Bool
->>>>>>> d7d68c2a
   -- Interpreter
   , verifierMode :: Bool -- VerifierMode
   , fileOut :: Maybe String
@@ -285,13 +259,9 @@
   , ppMRAM = False
   , pubSegMode = PsmFunctionCalls
   , modeLeakTainted = False
-<<<<<<< HEAD
   , nativeEmulator = False
-  , skipRegisterAllocation = False
-=======
   , numberRegsFr = Nothing
   , skipRegAlloc = False
->>>>>>> d7d68c2a
   -- Interpreter
   , verifierMode = False
   , fileOut   = Nothing
@@ -323,13 +293,9 @@
     PubSegMode "abs-int" ->    fr {pubSegMode = PsmAbsInt}
     PubSegMode x ->            error $ "unsupported public segment mode: " ++ show x
     ModeFlag LeakTaintedMode -> fr {modeLeakTainted = True}
-<<<<<<< HEAD
     NativeEmulator ->           fr {nativeEmulator = True}
-    SkipRegisterAllocation ->   fr {skipRegisterAllocation = True}
-=======
     NumberRegs n ->             fr {numberRegsFr = Just n}
     SkipRegisterAllocation ->   fr {skipRegAlloc = True}
->>>>>>> d7d68c2a
     -- Interpreter flags
     FromMRAM ->                 fr {beginning = MRAMLang} -- In this case we are reading the fileIn
     MRAMout (Just outFile) ->   fr {mramFile = Just outFile}
@@ -369,13 +335,9 @@
   , Option []    ["allow-undef"] (NoArg AllowUndefFun)             "Allow declared functions with no body."
   , Option []    ["pretty-print"] (NoArg PrettyPrint)              "Pretty print the MicroRAM program with metadata."
   , Option []    ["pub-seg-mode"] (ReqArg PubSegMode "MODE")       "Public segment generation mode, one of: none, function-calls, abs-int"
-<<<<<<< HEAD
   , Option []    ["mode"] (ReqArg (ModeFlag . readMode) "MODE")    "Mode to run the checker in. Valid options include:\n    leak-tainted - Detect an information leak when a tainted value is output."
-  , Option []    ["debug-emulator"] (NoArg NativeEmulator)         "Emulate native instructions to check for consistency between native and MRAM machines. Should only be used while debugging."
-=======
   , Option []    ["mode"] (ReqArg (ModeFlag . readMode) "MODE")          "Mode to run the checker in. Valid options include:\n    leak-tainted - Detect an information leak when a tainted value is output."
   , Option ['r'] ["regs"]         (ReqArg (NumberRegs . read) "n")    "Define the number of registers."
->>>>>>> d7d68c2a
   , Option []    ["debug-skip-register-allocation"]   (NoArg SkipRegisterAllocation)    "Skip register allocation. Should only be used while debugging."
   ]
   where readOpimisation Nothing = Optimisation 1
