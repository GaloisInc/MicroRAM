{-# LANGUAGE TypeOperators #-}
module Compile where

import qualified Data.ByteString.Lazy                  as L
import Data.List

import Frontend.ClangCaller
import Util.Util

import MicroRAM
import Compiler
import Control.Monad(when)
import Compiler.CompilationUnit
import Compiler.Errors
import LLVMutil.LLVMIO

import Output.Output
import Output.CBORFormat

import PostProcess

import System.Console.GetOpt
import System.Directory
import System.Environment
import System.FilePath
import System.IO
import System.Exit


main :: IO ()
main = do
  (options, file, len) <- getArgs >>= parseArgs
  fr <- parseOptions file len options
  when (beginning fr <= end fr) $ do
    putStrLn "Nothing to do here. Beginning comes later than end. Did you use -from-mram and -just-llvm? "
    exitSuccess
  -- --------------
  -- Run Frontend
  -- --------------
  when (beginning fr == CLang) $ frontend fr -- writes the resutl to llvmFile
  when (end fr >= LLVMLang) $ exitWith ExitSuccess
  -- --------------
  -- Run Backend
  -- --------------
  microProg <-  if (beginning fr >= LLVMLang) then -- Compile or read from file
                  callBackend fr
                else read <$> readFile (fileIn fr)
  saveMramProgram fr microProg
  -- --------------
  -- POST PROCESS
  -- --------------
  postProcessed <- postProcess fr microProg
  outputTheResult fr postProcessed
  exitWith ExitSuccess
  
  where -- FRONTEND
        frontend :: FlagRecord -> IO ()
        frontend fr = do
          -- Clang will error out if the output path is in a nonexistent directory.
          createDirectoryIfMissing True $ takeDirectory $ llvmFile fr
          output <- callClang (fr2ClangArgs fr)
          giveInfo fr output

        -- Backend
        callBackend :: FlagRecord -> IO $ CompilationResult (Program AReg MWord)
        callBackend fr = do
          giveInfo fr "Running the compiler backend..."
            -- Retrieve program from file
          llvmModule <- llvmParse $ llvmFile fr
            -- Then compile
          case trLen fr of
            Nothing -> do
              putStrLn $ "Found no trace, can't compile."
              exitWith ExitSuccess
            Just trLength -> do
              compiledProg <- handleErrorWith (compile trLength llvmModule $ spars fr)
              return compiledProg

        saveMramProgram :: Show a => FlagRecord -> a -> IO ()
        saveMramProgram fr microProg =
          case mramFile fr of 
            Just mramFileOut -> do
              giveInfo fr $ "Write MicroRAM program to file : " ++ mramFileOut
              writeFile mramFileOut $ show microProg
            Nothing -> return ()


        -- POST PROCESS
        postProcess :: FlagRecord
                    -> CompilationResult (Program Int MWord)
                    -> IO (Output Int)
        postProcess fr mramProg = handleErrors $ postProcess_v (verbose fr) chunkSize (end fr == FullOutput) mramProg
        outputTheResult :: FlagRecord -> Output AReg -> IO ()
        outputTheResult fr out =
          case fileOut fr of
            Just file -> L.writeFile file $ serialOutput out [] -- Replace list with features
            Nothing   -> putStrLn $ printOutputWithFormat (outFormat fr) out [] -- Replace list with features  
        chunkSize = 10

        




-- if verbose
giveInfo :: FlagRecord -> String -> IO ()
giveInfo fr str = when (verbose fr) $ putStrLn $ str

        
handleErrors :: Hopefully x -> IO x
handleErrors hx = case hx of
  Left error -> do putStr $ show error
                   exitWith ExitSuccess -- FAIL
  Right x -> return x

 
<<<<<<< HEAD
     
=======
      
callBackend :: FlagRecord -> IO $ CompilationResult (Program AReg MWord)
callBackend fr = do  
  -- Retrieve program from file
  llvmModule <- llvmParse $ llvmFile fr
  -- Then compile
  case trLen fr of
    Nothing -> do
      putStrLn $ "Found no trace, can't compile."
      exitWith ExitSuccess
    Just trLength -> do
      compiledProg <- handleErrorWith (compile undefinedFunctions trLength llvmModule $ spars fr)
      return compiledProg
  where undefinedFunctions = allowUndefFun fr
>>>>>>> ff0ff482

data Flag
 = -- General flags
     Verbose
   | Help
   -- Compiler Frontend flags
   | Optimisation Int 
   | LLVMout (Maybe String)
   -- Compiler Backend flags
   | JustLLVM        
   | FromLLVM
   | JustMRAM
   | MRAMout (Maybe String)
   | MemSparsity Int
   | AllowUndefFun
   -- Interpreter flags
   | FromMRAM
   | Output String
   -- About the result
   | DoubleCheck
   | FlatFormat
   | PrettyHex
   deriving(Eq, Ord)

data Stages =
   FullOutput
  | MRAMLang
  | LLVMLang
  | CLang
  deriving (Eq, Ord, Show)


data FlagRecord = FlagRecord
  { verbose :: Bool  
  , fileIn :: String
  , beginning :: Stages
  -- Compiler frontend
  , optim :: Int
  -- Compiler backend
  , trLen :: Maybe Word
  , llvmFile :: String -- Defaults to a temporary one if not wanted.
  , mramFile :: Maybe String
  , spars :: Maybe Int
  , allowUndefFun:: Bool 
  -- Interpreter
  , fileOut :: Maybe String
  , end :: Stages
  --
  , doubleCheck :: Bool
  , outFormat :: OutFormat
  } deriving (Show)

fr2ClangArgs :: FlagRecord -> ClangArgs
fr2ClangArgs fr = ClangArgs (fileIn fr) (Just $ llvmFile fr) (optim fr) (verbose fr)

defaultFlags :: String -> Maybe Word -> FlagRecord
defaultFlags name len =
  FlagRecord
<<<<<<< HEAD
  { verbose   = False  
  , fileIn    = name
  , beginning = CLang
  -- Compiler frontend
  , optim     = 0
  -- Compiler backend
  , trLen     = len
  , llvmFile  = "temp/temp.ll"
  , mramFile  = Nothing
  , spars     = Just 1
  -- Interpreter
  , fileOut   = Nothing
  , end       = FullOutput
  --
  , doubleCheck = False
  , outFormat = StdHex
  }
  
parseFlag :: Flag -> FlagRecord -> FlagRecord
parseFlag flag fr =
  case flag of
    Verbose ->                 fr {verbose = True}
    -- Front end flags
    Optimisation n ->          fr {optim = n}
    -- Back end flags 
    LLVMout (Just llvmOut) ->  fr {llvmFile = llvmOut}
    LLVMout Nothing ->         fr {llvmFile = replaceExtension (fileIn fr) ".ll"}
    FromLLVM ->                fr {beginning = LLVMLang, llvmFile = fileIn fr} -- In this case we are reading the fileIn
    JustLLVM ->                fr {end = max LLVMLang $ end fr}
    JustMRAM ->                fr {end = max MRAMLang $ end fr}
    MemSparsity s ->           fr {spars = Just s}
    -- Interpreter flags
    FromMRAM ->                fr {beginning = MRAMLang} -- In this case we are reading the fileIn
    MRAMout (Just outFile) ->  fr {mramFile = Just outFile}
    MRAMout Nothing ->         fr {mramFile = Just $ replaceExtension (fileIn fr) ".micro"}
    Output outFile ->          fr {fileOut = Just outFile}
    DoubleCheck ->             fr {doubleCheck = True}
=======
    False
    name
    CLang
    --
    0
    --
    len 
    "temp/temp.ll" -- Default we use to temporarily store compilation FIXME!
    Nothing
    (Just 1)       -- Sparsity
    False
    --
    Nothing
    FullOutput
    --
    False
    StdHex

parseFlag :: Flag -> FlagRecord -> FlagRecord
parseFlag (Verbose) fr = fr {verbose = True}
-- Front end flags
parseFlag (Optimisation n) fr = fr {optim = n}
-- Back end flags 
parseFlag (LLVMout (Just llvmOut)) fr = fr {llvmFile = llvmOut}
parseFlag (LLVMout Nothing) fr = fr {llvmFile = replaceExtension (fileIn fr) ".ll"}

parseFlag (FromLLVM) fr = fr {beginning = LLVMLang, llvmFile = fileIn fr} -- In this case we are reading the fileIn
parseFlag (JustLLVM) fr = fr {end = max LLVMLang $ end fr}

parseFlag (JustMRAM) fr = fr {end = max MRAMLang $ end fr}
parseFlag (MemSparsity s) fr = fr {spars = Just s}

parseFlag AllowUndefFun fr = fr {allowUndefFun = True}


-- Interpreter flags
parseFlag (FromMRAM) fr = fr {beginning = MRAMLang} -- In this case we are reading the fileIn
parseFlag (MRAMout (Just outFile)) fr = fr {mramFile = Just outFile}
parseFlag (MRAMout Nothing) fr = fr {mramFile = Just $ replaceExtension (fileIn fr) ".micro"}

parseFlag (Output outFile) fr = fr {fileOut = Just outFile}

parseFlag (DoubleCheck) fr = fr {doubleCheck = True}

parseFlag FlatFormat fr = fr {outFormat = max Flat $ outFormat fr}
parseFlag PrettyHex fr = fr {outFormat = max PHex $ outFormat fr}
>>>>>>> ff0ff482

    FlatFormat ->              fr {outFormat = max Flat $ outFormat fr}
    PrettyHex ->               fr {outFormat = max PHex $ outFormat fr}
    _ ->                       fr

parseOptions :: String -> Maybe Word -> [Flag] -> IO FlagRecord
parseOptions filein len flags = do
  name <- return $ filein
  let initFR = defaultFlags name len in
    return $ foldr parseFlag initFR flags
  
options :: [OptDescr Flag]
options =
  [ Option ['h'] ["help"]        (NoArg Help)               "Print this help message"
  , Option []    ["llvm-out"]    (OptArg LLVMout "FILE")           "Save the llvm IR to file"
  , Option []    ["mram-out"]    (OptArg MRAMout "FILE")           "Save the compiled MicroRAM program to file"
  , Option ['O'] ["optimize"]    (OptArg readOpimisation "arg")    "Optimization level of the front end"
  , Option ['o'] ["output"]      (ReqArg Output "FILE")            "Write ouput to file"
  , Option []    ["from-llvm"]   (NoArg FromLLVM)           "Compile only with the backend. Compiles from an LLVM file."
  , Option []    ["just-llvm"]   (NoArg JustLLVM)           "Compile only with the frontend. "
  , Option []    ["just-mram","verifier"]   (NoArg JustMRAM)           "Only run the compiler (no interpreter). "
  , Option []    ["from-mram"]   (NoArg FromMRAM)           "Only run the interpreter from a compiled MicroRAM file."
  , Option ['v'] ["verbose"]     (NoArg Verbose)            "Chatty compiler"
  , Option []    ["pretty-hex"]  (NoArg PrettyHex)               "Pretty print the CBOR output. Won't work if writting to file. "
  , Option []    ["flat-hex"]    (NoArg FlatFormat)               "Output in flat CBOR format. Won't work if writting to file. "
  , Option ['c'] ["double-check"](NoArg DoubleCheck)               "check the result"
  , Option ['s'] ["sparsity"]    (ReqArg (\s -> MemSparsity $ read s) "MEM SARSITY")               "check the result"
  , Option []    ["allow-undef"] (NoArg AllowUndefFun)          "Allow declared functions with no body."
  ]
  where readOpimisation Nothing = Optimisation 1
        readOpimisation (Just ntxt) = Optimisation (read ntxt)

parseArgs :: [String] -> IO ([Flag], String, Maybe Word)
parseArgs argv = 
  case getOpt Permute options argv of
        (opts,fs:maybeLength,[]) -> do
          -- there can only be one file
          when (Help `elem` opts) $ do
            hPutStrLn stderr (usageInfo header options)
            exitWith ExitSuccess
          myLength <- getLength maybeLength
          return (nub opts, fs, myLength)
        (_,_,errs)      -> do
          hPutStrLn stderr (concat errs ++ usageInfo header options)
          exitWith (ExitFailure 1)

        where header = "Usage: compile file length [arguments] [options]. \n Options: "

              getLength [] = return $ Nothing
              getLength [len] = return $ Just $ read len
              getLength args = do
                hPutStrLn stderr ("The only arguments should be a file name and a trace length. \n" ++
                                  "Arguments provided beyond file name: " ++ show args ++ "\n" ++ usageInfo header options) 
                exitWith (ExitFailure 1)<|MERGE_RESOLUTION|>--- conflicted
+++ resolved
@@ -63,18 +63,19 @@
 
         -- Backend
         callBackend :: FlagRecord -> IO $ CompilationResult (Program AReg MWord)
-        callBackend fr = do
+        callBackend fr = do  
           giveInfo fr "Running the compiler backend..."
-            -- Retrieve program from file
+          -- Retrieve program from file
           llvmModule <- llvmParse $ llvmFile fr
-            -- Then compile
+          -- Then compile
           case trLen fr of
             Nothing -> do
               putStrLn $ "Found no trace, can't compile."
               exitWith ExitSuccess
             Just trLength -> do
-              compiledProg <- handleErrorWith (compile trLength llvmModule $ spars fr)
-              return compiledProg
+              handleErrorWith (compile undefinedFunctions trLength llvmModule $ spars fr)
+            where undefinedFunctions = allowUndefFun fr
+
 
         saveMramProgram :: Show a => FlagRecord -> a -> IO ()
         saveMramProgram fr microProg =
@@ -113,25 +114,7 @@
                    exitWith ExitSuccess -- FAIL
   Right x -> return x
 
- 
-<<<<<<< HEAD
-     
-=======
-      
-callBackend :: FlagRecord -> IO $ CompilationResult (Program AReg MWord)
-callBackend fr = do  
-  -- Retrieve program from file
-  llvmModule <- llvmParse $ llvmFile fr
-  -- Then compile
-  case trLen fr of
-    Nothing -> do
-      putStrLn $ "Found no trace, can't compile."
-      exitWith ExitSuccess
-    Just trLength -> do
-      compiledProg <- handleErrorWith (compile undefinedFunctions trLength llvmModule $ spars fr)
-      return compiledProg
-  where undefinedFunctions = allowUndefFun fr
->>>>>>> ff0ff482
+       
 
 data Flag
  = -- General flags
@@ -190,7 +173,6 @@
 defaultFlags :: String -> Maybe Word -> FlagRecord
 defaultFlags name len =
   FlagRecord
-<<<<<<< HEAD
   { verbose   = False  
   , fileIn    = name
   , beginning = CLang
@@ -201,6 +183,7 @@
   , llvmFile  = "temp/temp.ll"
   , mramFile  = Nothing
   , spars     = Just 1
+  , allowUndefFun = False
   -- Interpreter
   , fileOut   = Nothing
   , end       = FullOutput
@@ -222,61 +205,13 @@
     JustLLVM ->                fr {end = max LLVMLang $ end fr}
     JustMRAM ->                fr {end = max MRAMLang $ end fr}
     MemSparsity s ->           fr {spars = Just s}
+    AllowUndefFun ->           fr {allowUndefFun = True}
     -- Interpreter flags
     FromMRAM ->                fr {beginning = MRAMLang} -- In this case we are reading the fileIn
     MRAMout (Just outFile) ->  fr {mramFile = Just outFile}
     MRAMout Nothing ->         fr {mramFile = Just $ replaceExtension (fileIn fr) ".micro"}
     Output outFile ->          fr {fileOut = Just outFile}
     DoubleCheck ->             fr {doubleCheck = True}
-=======
-    False
-    name
-    CLang
-    --
-    0
-    --
-    len 
-    "temp/temp.ll" -- Default we use to temporarily store compilation FIXME!
-    Nothing
-    (Just 1)       -- Sparsity
-    False
-    --
-    Nothing
-    FullOutput
-    --
-    False
-    StdHex
-
-parseFlag :: Flag -> FlagRecord -> FlagRecord
-parseFlag (Verbose) fr = fr {verbose = True}
--- Front end flags
-parseFlag (Optimisation n) fr = fr {optim = n}
--- Back end flags 
-parseFlag (LLVMout (Just llvmOut)) fr = fr {llvmFile = llvmOut}
-parseFlag (LLVMout Nothing) fr = fr {llvmFile = replaceExtension (fileIn fr) ".ll"}
-
-parseFlag (FromLLVM) fr = fr {beginning = LLVMLang, llvmFile = fileIn fr} -- In this case we are reading the fileIn
-parseFlag (JustLLVM) fr = fr {end = max LLVMLang $ end fr}
-
-parseFlag (JustMRAM) fr = fr {end = max MRAMLang $ end fr}
-parseFlag (MemSparsity s) fr = fr {spars = Just s}
-
-parseFlag AllowUndefFun fr = fr {allowUndefFun = True}
-
-
--- Interpreter flags
-parseFlag (FromMRAM) fr = fr {beginning = MRAMLang} -- In this case we are reading the fileIn
-parseFlag (MRAMout (Just outFile)) fr = fr {mramFile = Just outFile}
-parseFlag (MRAMout Nothing) fr = fr {mramFile = Just $ replaceExtension (fileIn fr) ".micro"}
-
-parseFlag (Output outFile) fr = fr {fileOut = Just outFile}
-
-parseFlag (DoubleCheck) fr = fr {doubleCheck = True}
-
-parseFlag FlatFormat fr = fr {outFormat = max Flat $ outFormat fr}
-parseFlag PrettyHex fr = fr {outFormat = max PHex $ outFormat fr}
->>>>>>> ff0ff482
-
     FlatFormat ->              fr {outFormat = max Flat $ outFormat fr}
     PrettyHex ->               fr {outFormat = max PHex $ outFormat fr}
     _ ->                       fr
