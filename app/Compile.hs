{-# LANGUAGE TypeOperators #-}
module Compile where

import qualified Data.ByteString.Lazy                  as L
import Data.List

import Frontend.ClangCaller
import Util.Util

import MicroRAM
import Compiler
import Control.Monad(when)
import Compiler.CompilationUnit
import Compiler.Errors
import Compiler.IRs
import Compiler.Metadata
import Debug.PrettyPrint
import LLVMutil.LLVMIO

import Output.Output
import Output.CBORFormat

import PostProcess
import Segments (PublicSegmentMode(..))

import System.Console.GetOpt
import System.Directory
import System.Environment
import System.FilePath
import System.IO
import System.Exit


main :: IO ()
main = do
  (options, file, len) <- getArgs >>= parseArgs
  fr <- parseOptions file len options
  when (beginning fr <= end fr) $ do
    putStrLn "Nothing to do here. Beginning comes later than end. Did you use -from-mram and -just-llvm? "
    exitSuccess
  -- --------------
  -- Run Frontend
  -- --------------
  when (beginning fr == CLang) $ frontend fr -- writes the resutl to llvmFile
  when (end fr >= LLVMLang) $ exitWith ExitSuccess
  -- --------------
  -- Run Backend
  -- --------------
  microProg <-  if (beginning fr >= LLVMLang) then -- Compile or read from file
                  callBackend fr
                else read <$> readFile (fileIn fr)
  when (ppMRAM fr) $ putStr $ microPrint (pmProg $ lowProg $ programCU microProg)
  saveMramProgram fr microProg
  -- --------------
  -- POST PROCESS
  -- --------------
  postProcessed <- postProcess fr microProg (privSegs fr)
  outputTheResult fr postProcessed
  exitWith ExitSuccess
  
  where -- FRONTEND
        frontend :: FlagRecord -> IO ()
        frontend fr = do
          -- Clang will error out if the output path is in a nonexistent directory.
          createDirectoryIfMissing True $ takeDirectory $ llvmFile fr
          output <- callClang (fr2ClangArgs fr)
          giveInfo fr output

        -- Backend
        callBackend :: FlagRecord -> IO $ CompilationResult (AnnotatedProgram Metadata AReg MWord)
        callBackend fr = do  
          giveInfo fr "Running the compiler backend..."
          -- Retrieve program from file
          llvmModule <- llvmParse $ llvmFile fr
          -- Then compile
          case trLen fr of
            Nothing -> do
              putStrLn $ "Found no trace, can't compile."
              exitWith ExitSuccess
            Just trLength -> do
              handleErrorWith (compile undefinedFunctions trLength llvmModule $ spars fr)
            where undefinedFunctions = allowUndefFun fr


        saveMramProgram :: Show a => FlagRecord -> a -> IO ()
        saveMramProgram fr microProg =
          case mramFile fr of 
            Just mramFileOut -> do
              giveInfo fr $ "Write MicroRAM program to file : " ++ mramFileOut
              writeFile mramFileOut $ show microProg
            Nothing -> return ()


        -- POST PROCESS
        postProcess :: FlagRecord
                    -> CompilationResult (AnnotatedProgram Metadata Int MWord)
                    -> Maybe Int
                    -> IO (Output Int)
        postProcess fr mramProg privSegsNum = handleErrors $
<<<<<<< HEAD
          postProcess_v
            (verbose fr)
            (pubSegMode fr)
            chunkSize
            (end fr == FullOutput)
            mramProg
            privSegsNum
=======
          postProcess_v (verbose fr) (modeLeakTainted fr) (produceSegs fr) chunkSize (end fr == FullOutput) mramProg privSegsNum
>>>>>>> 0bbaa231
        outputTheResult :: FlagRecord -> Output AReg -> IO ()
        outputTheResult fr out = do
          let features = (if modeLeakTainted fr then ["leak-tainted"] else [])
                       ++ [] -- Replace list with features
          case fileOut fr of
            Just file -> L.writeFile file $ serialOutput out features
            Nothing   -> putStrLn $ printOutputWithFormat (outFormat fr) out features
        chunkSize = 10

        




-- if verbose
giveInfo :: FlagRecord -> String -> IO ()
giveInfo fr str = when (verbose fr) $ putStrLn $ str

        
handleErrors :: Hopefully x -> IO x
handleErrors hx = case hx of
  Left error -> do putStr $ show error
                   exitWith ExitSuccess -- FAIL
  Right x -> return x

       
data Mode = LeakTaintedMode
  deriving (Eq, Ord)

readMode :: String -> Mode
readMode "leak-tainted" = LeakTaintedMode
readMode m = error $ "Unknown --mode `" <> m <> "`. See --help for valid modes." -- TODO: Better error handling.

data Flag
 = -- General flags
     Verbose
   | Help
   -- Compiler Frontend flags
   | Optimisation Int 
   | LLVMout (Maybe String)
   -- Compiler Backend flags
   | PrivSegs Int
   | JustLLVM        
   | FromLLVM
   | JustMRAM
   | MRAMout (Maybe String)
   | MemSparsity Int
   | AllowUndefFun
   | PrettyPrint
<<<<<<< HEAD
   | PubSegMode String
=======
   | ProduceSegs
   | ModeFlag Mode
>>>>>>> 0bbaa231
   -- Interpreter flags
   | FromMRAM
   | Output String
   -- About the result
   | DoubleCheck
   | FlatFormat
   | PrettyHex
   deriving(Eq, Ord)

data Stages =
   FullOutput
  | MRAMLang
  | LLVMLang
  | CLang
  deriving (Eq, Ord, Show)


data FlagRecord = FlagRecord
  { verbose :: Bool  
  , fileIn :: String
  , beginning :: Stages
  -- Compiler frontend
  , optim :: Int
  -- Compiler backend
  , privSegs :: Maybe Int
  , trLen :: Maybe Word
  , llvmFile :: String -- Defaults to a temporary one if not wanted.
  , mramFile :: Maybe String
  , spars :: Maybe Int
  , allowUndefFun:: Bool
  , ppMRAM :: Bool
<<<<<<< HEAD
  , pubSegMode :: PublicSegmentMode
=======
  , produceSegs :: Bool
  , modeLeakTainted :: Bool
>>>>>>> 0bbaa231
  -- Interpreter
  , fileOut :: Maybe String
  , end :: Stages
  --
  , doubleCheck :: Bool
  , outFormat :: OutFormat
  } deriving (Show)

fr2ClangArgs :: FlagRecord -> ClangArgs
fr2ClangArgs fr = ClangArgs (fileIn fr) (Just $ llvmFile fr) (optim fr) (verbose fr)

defaultFlags :: String -> Maybe Word -> FlagRecord
defaultFlags name len =
  FlagRecord
  { verbose   = False  
  , fileIn    = name
  , beginning = CLang
  -- Compiler frontend
  , optim     = 0
  -- Compiler backend
  , privSegs  = Nothing
  , trLen     = len
  , llvmFile  = "temp/temp.ll"
  , mramFile  = Nothing
  , spars     = Just 2
  , allowUndefFun = False
  , ppMRAM = False
<<<<<<< HEAD
  , pubSegMode = PsmFunctionCalls
=======
  , produceSegs = True
  , modeLeakTainted = False
>>>>>>> 0bbaa231
  -- Interpreter
  , fileOut   = Nothing
  , end       = FullOutput
  --
  , doubleCheck = False
  , outFormat = StdHex
  }
  
parseFlag :: Flag -> FlagRecord -> FlagRecord
parseFlag flag fr =
  case flag of
    Verbose ->                  fr {verbose = True}
    -- Front end flags
    Optimisation n ->           fr {optim = n}
    -- Back end flags 
<<<<<<< HEAD
    LLVMout (Just llvmOut) ->  fr {llvmFile = llvmOut}
    LLVMout Nothing ->         fr {llvmFile = replaceExtension (fileIn fr) ".ll"}
    FromLLVM ->                fr {beginning = LLVMLang, llvmFile = fileIn fr} -- In this case we are reading the fileIn
    PrivSegs numSegs ->        fr {privSegs = Just numSegs}
    JustLLVM ->                fr {end = max LLVMLang $ end fr}
    JustMRAM ->                fr {end = max MRAMLang $ end fr}
    MemSparsity s ->           fr {spars = Just s}
    AllowUndefFun ->           fr {allowUndefFun = True}
    PrettyPrint ->             fr {ppMRAM = True}
    PubSegMode "none" ->       fr {pubSegMode = PsmNone}
    PubSegMode "function-calls" -> fr {pubSegMode = PsmFunctionCalls}
    PubSegMode "abs-int" ->    fr {pubSegMode = PsmAbsInt}
    PubSegMode x ->            error $ "unsupported public segment mode: " ++ show x
=======
    LLVMout (Just llvmOut) ->   fr {llvmFile = llvmOut}
    LLVMout Nothing ->          fr {llvmFile = replaceExtension (fileIn fr) ".ll"}
    FromLLVM ->                 fr {beginning = LLVMLang, llvmFile = fileIn fr} -- In this case we are reading the fileIn
    PrivSegs numSegs ->         fr {privSegs = Just numSegs}
    JustLLVM ->                 fr {end = max LLVMLang $ end fr}
    JustMRAM ->                 fr {end = max MRAMLang $ end fr}
    MemSparsity s ->            fr {spars = Just s}
    AllowUndefFun ->            fr {allowUndefFun = True}
    PrettyPrint ->              fr {ppMRAM = True}
    ProduceSegs ->              fr {produceSegs = False}
    ModeFlag LeakTaintedMode -> fr {modeLeakTainted = True}
>>>>>>> 0bbaa231
    -- Interpreter flags
    FromMRAM ->                 fr {beginning = MRAMLang} -- In this case we are reading the fileIn
    MRAMout (Just outFile) ->   fr {mramFile = Just outFile}
    MRAMout Nothing ->          fr {mramFile = Just $ replaceExtension (fileIn fr) ".micro"}
    Output outFile ->           fr {fileOut = Just outFile}
    DoubleCheck ->              fr {doubleCheck = True}
    FlatFormat ->               fr {outFormat = max Flat $ outFormat fr}
    PrettyHex ->                fr {outFormat = max PHex $ outFormat fr}
    _ ->                        fr

parseOptions :: String -> Maybe Word -> [Flag] -> IO FlagRecord
parseOptions filein len flags = do
  name <- return $ filein
  let initFR = defaultFlags name len in
    return $ foldr parseFlag initFR flags
  
options :: [OptDescr Flag]
options =
  [ Option ['h'] ["help"]        (NoArg Help)               "Print this help message"
  , Option []    ["llvm-out"]    (OptArg LLVMout "FILE")           "Save the llvm IR to file"
  , Option []    ["mram-out"]    (OptArg MRAMout "FILE")           "Save the compiled MicroRAM program to file"
  , Option ['O'] ["optimize"]    (OptArg readOpimisation "arg")    "Optimization level of the front end"
  , Option ['o'] ["output"]      (ReqArg Output "FILE")            "Write ouput to file"
  , Option []    ["from-llvm"]   (NoArg FromLLVM)           "Compile only with the backend. Compiles from an LLVM file."
  , Option []    ["priv-segs"]   (ReqArg (PrivSegs . read) "arg")           "Number of private segments. " 
  , Option []    ["just-llvm"]   (NoArg JustLLVM)           "Compile only with the frontend. "
  , Option []    ["just-mram","verifier"]   (NoArg JustMRAM)           "Only run the compiler (no interpreter). "
  , Option []    ["from-mram"]   (NoArg FromMRAM)           "Only run the interpreter from a compiled MicroRAM file."
  , Option ['v'] ["verbose"]     (NoArg Verbose)            "Chatty compiler"
  , Option []    ["pretty-hex"]  (NoArg PrettyHex)               "Pretty print the CBOR output. Won't work if writting to file. "
  , Option []    ["flat-hex"]    (NoArg FlatFormat)               "Output in flat CBOR format. Won't work if writting to file. "
  , Option ['c'] ["double-check"](NoArg DoubleCheck)               "check the result"
  , Option ['s'] ["sparsity"]    (ReqArg (\s -> MemSparsity $ read s) "MEM SARSITY")               "check the result"
  , Option []    ["allow-undef"] (NoArg AllowUndefFun)          "Allow declared functions with no body."
  , Option []    ["pretty-print"] (NoArg PrettyPrint)          "Pretty print the MicroRAM program with metadata."
<<<<<<< HEAD
  , Option []    ["pub-seg-mode"] (ReqArg PubSegMode "MODE")   "Public segment generation mode, one of: none, function-calls, abs-int"
=======
  , Option []    ["no-segs"] (NoArg ProduceSegs)              "Don't use segments (old version)."
  , Option []    ["mode"] (ReqArg (ModeFlag . readMode) "MODE")              "Mode to run the checker in. Valid options include:\n    leak-tainted - Detect an information leak when a tainted value is output."
>>>>>>> 0bbaa231
  ]
  where readOpimisation Nothing = Optimisation 1
        readOpimisation (Just ntxt) = Optimisation (read ntxt)

parseArgs :: [String] -> IO ([Flag], String, Maybe Word)
parseArgs argv = 
  case getOpt Permute options argv of
        (opts,fs:maybeLength,[]) -> do
          -- there can only be one file
          when (Help `elem` opts) $ do
            hPutStrLn stderr (usageInfo header options)
            exitWith ExitSuccess
          myLength <- getLength maybeLength
          return (nub opts, fs, myLength)
        (_,_,errs)      -> do
          hPutStrLn stderr (concat errs ++ usageInfo header options)
          exitWith (ExitFailure 1)

        where header = "Usage: compile file length [arguments] [options]. \n Options: "

              getLength [] = return $ Nothing
              getLength [len] = return $ Just $ read len
              getLength args = do
                hPutStrLn stderr ("The only arguments should be a file name and a trace length. \n" ++
                                  "Arguments provided beyond file name: " ++ show args ++ "\n" ++ usageInfo header options) 
                exitWith (ExitFailure 1)<|MERGE_RESOLUTION|>--- conflicted
+++ resolved
@@ -97,17 +97,14 @@
                     -> Maybe Int
                     -> IO (Output Int)
         postProcess fr mramProg privSegsNum = handleErrors $
-<<<<<<< HEAD
           postProcess_v
             (verbose fr)
+            (modeLeakTainted fr)
             (pubSegMode fr)
             chunkSize
             (end fr == FullOutput)
             mramProg
             privSegsNum
-=======
-          postProcess_v (verbose fr) (modeLeakTainted fr) (produceSegs fr) chunkSize (end fr == FullOutput) mramProg privSegsNum
->>>>>>> 0bbaa231
         outputTheResult :: FlagRecord -> Output AReg -> IO ()
         outputTheResult fr out = do
           let features = (if modeLeakTainted fr then ["leak-tainted"] else [])
@@ -157,12 +154,8 @@
    | MemSparsity Int
    | AllowUndefFun
    | PrettyPrint
-<<<<<<< HEAD
    | PubSegMode String
-=======
-   | ProduceSegs
    | ModeFlag Mode
->>>>>>> 0bbaa231
    -- Interpreter flags
    | FromMRAM
    | Output String
@@ -194,12 +187,8 @@
   , spars :: Maybe Int
   , allowUndefFun:: Bool
   , ppMRAM :: Bool
-<<<<<<< HEAD
   , pubSegMode :: PublicSegmentMode
-=======
-  , produceSegs :: Bool
   , modeLeakTainted :: Bool
->>>>>>> 0bbaa231
   -- Interpreter
   , fileOut :: Maybe String
   , end :: Stages
@@ -227,12 +216,8 @@
   , spars     = Just 2
   , allowUndefFun = False
   , ppMRAM = False
-<<<<<<< HEAD
   , pubSegMode = PsmFunctionCalls
-=======
-  , produceSegs = True
   , modeLeakTainted = False
->>>>>>> 0bbaa231
   -- Interpreter
   , fileOut   = Nothing
   , end       = FullOutput
@@ -248,7 +233,6 @@
     -- Front end flags
     Optimisation n ->           fr {optim = n}
     -- Back end flags 
-<<<<<<< HEAD
     LLVMout (Just llvmOut) ->  fr {llvmFile = llvmOut}
     LLVMout Nothing ->         fr {llvmFile = replaceExtension (fileIn fr) ".ll"}
     FromLLVM ->                fr {beginning = LLVMLang, llvmFile = fileIn fr} -- In this case we are reading the fileIn
@@ -262,19 +246,7 @@
     PubSegMode "function-calls" -> fr {pubSegMode = PsmFunctionCalls}
     PubSegMode "abs-int" ->    fr {pubSegMode = PsmAbsInt}
     PubSegMode x ->            error $ "unsupported public segment mode: " ++ show x
-=======
-    LLVMout (Just llvmOut) ->   fr {llvmFile = llvmOut}
-    LLVMout Nothing ->          fr {llvmFile = replaceExtension (fileIn fr) ".ll"}
-    FromLLVM ->                 fr {beginning = LLVMLang, llvmFile = fileIn fr} -- In this case we are reading the fileIn
-    PrivSegs numSegs ->         fr {privSegs = Just numSegs}
-    JustLLVM ->                 fr {end = max LLVMLang $ end fr}
-    JustMRAM ->                 fr {end = max MRAMLang $ end fr}
-    MemSparsity s ->            fr {spars = Just s}
-    AllowUndefFun ->            fr {allowUndefFun = True}
-    PrettyPrint ->              fr {ppMRAM = True}
-    ProduceSegs ->              fr {produceSegs = False}
     ModeFlag LeakTaintedMode -> fr {modeLeakTainted = True}
->>>>>>> 0bbaa231
     -- Interpreter flags
     FromMRAM ->                 fr {beginning = MRAMLang} -- In this case we are reading the fileIn
     MRAMout (Just outFile) ->   fr {mramFile = Just outFile}
@@ -310,12 +282,8 @@
   , Option ['s'] ["sparsity"]    (ReqArg (\s -> MemSparsity $ read s) "MEM SARSITY")               "check the result"
   , Option []    ["allow-undef"] (NoArg AllowUndefFun)          "Allow declared functions with no body."
   , Option []    ["pretty-print"] (NoArg PrettyPrint)          "Pretty print the MicroRAM program with metadata."
-<<<<<<< HEAD
   , Option []    ["pub-seg-mode"] (ReqArg PubSegMode "MODE")   "Public segment generation mode, one of: none, function-calls, abs-int"
-=======
-  , Option []    ["no-segs"] (NoArg ProduceSegs)              "Don't use segments (old version)."
   , Option []    ["mode"] (ReqArg (ModeFlag . readMode) "MODE")              "Mode to run the checker in. Valid options include:\n    leak-tainted - Detect an information leak when a tainted value is output."
->>>>>>> 0bbaa231
   ]
   where readOpimisation Nothing = Optimisation 1
         readOpimisation (Just ntxt) = Optimisation (read ntxt)
