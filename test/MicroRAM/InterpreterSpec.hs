{-# LANGUAGE OverloadedStrings #-}
{-# LANGUAGE MultiParamTypeClasses #-}
{-# LANGUAGE FunctionalDependencies #-}
{-# LANGUAGE TypeFamilies #-}

module MicroRAM.InterpreterSpec (main) where


import Control.Lens ((&), (%~))
import Control.Monad
import Test.Tasty
import Test.Tasty.HUnit (testCase, (@?=))
import Test.Tasty.QuickCheck
import qualified Test.QuickCheck.Property as Prop (succeeded, failed, reason, Result)

import Compiler.Common (firstUnusedName)
import Compiler.Registers
import Compiler.CompilationUnit
import Compiler.Tainted

import Data.Bits
import Data.Default
import qualified Data.Vector as Vec

import MicroRAM
import MicroRAM.MRAMInterpreter
import MicroRAM.MRAMInterpreter.AbsInt (AbsValue(..))
import qualified MicroRAM.MRAMInterpreter.AbsInt as Abs




main :: IO ()
main = defaultMain tests

tests :: TestTree
tests = testGroup "Testing the Interpreter for  MicroRAM"
  [test1,test2,test3,test4,test5, testAshr, testAbsMem]

-- * Pretty printers
_ppList :: Show a => [a] -> IO ()
_ppList all =  putStr $ concat $ map (\st -> show st ++ "\n") all

-- * Build a Compilation unit from a simpl program snip

-- | Build initial memory from a list of words

-- Old strategy
list2InitMem :: [MWord] -> InitialMem
list2InitMem ls = map word2InitSeg $ zip [0..] ls 
  where word2InitSeg :: (MWord,MWord) -> InitMemSegment
        word2InitSeg (loc,val) = InitMemSegment False False False loc 1 (Just [val]) (Just [Vec.replicate wordBytes untainted])



trivialCU :: Prog Int -> Word -> [MWord] -> CompilationResult (Prog Int)
trivialCU prog len input = CompUnit progs len InfinityRegs def firstUnusedName ()
  where pm = ProgAndMem prog (list2InitMem input) mempty
        progs = MultiProg pm pm

runProg :: Bool -> Prog Int -> Word -> [MWord] -> Trace Int
runProg leakTainted prog len input = run leakTainted $ trivialCU prog len input

-- We are treating the first register as the return
-- To get ouptu to get output provide a program and a number of steps to get the result after that long
-- Execute gets the trace and then looks at the first register after t steps
<<<<<<< HEAD
exec :: Prog Int -> Word -> [MWord] -> MWord
exec prog steps input = lookupReg sp (seeRegs (runProg prog (steps+1) input) (fromEnum steps)) -- this throws an error if there is no register 0
simpl_exec :: Prog Int -> Word -> MWord
simpl_exec prog steps = exec prog steps [] -- when there are no inputs
=======
exec :: Bool -> Prog Int -> Word -> [MWord] -> Maybe MWord
exec leakTainted prog steps input = lookupReg sp (seeRegs (runProg leakTainted prog (steps+1) input) (fromEnum steps)) -- this throws an error if there is no register 0
simpl_exec :: Prog Int -> Word -> Maybe MWord
simpl_exec prog steps = exec False prog steps [] -- when there are no inputs
>>>>>>> 0bbaa231
seeRegs:: Trace mreg -> Int -> RegBank mreg MWord
seeRegs t n = regs (t !! n)

-- The tester setup
type Reg = Int

-- # Test 1
{- (1+2)*(3+4) = 21
-}

prog1 :: Program Reg MWord
prog1 = [Iadd 0 0 (Const 1),
       Iadd 0 0 (Const 2),
       Iadd 1 1 (Const 3),
       Iadd 1 1 (Const 4),
       Imull 0 0 (Reg 1)]

test1 :: TestTree
test1 = testProperty ("Testing (1+2)*(3+4) == 21.")  $ (simpl_exec prog1 5) == 21



-- # Test 2
{-
   while true {
     x++
   } 
-}

prog2 :: Program Reg MWord
prog2 = [Iadd 0 0 (Const 1),
       Ijmp (Const 0)]

test2 :: TestTree
test2 = testProperty "Test `x++` on a loop" $ \n -> (n :: Word) >= 1 ==>
                                                    simpl_exec prog2 (2*n) == fromIntegral n

-- # Test 3: fibonacci
{-
   x = 1
   while true {
     z = x
     x = x + y
     y = z
   } 
-}

fib_pure :: Word -> MWord
fib_pure 0 = 0
fib_pure 1 = 1
fib_pure n = fib_pure (n-1) + fib_pure (n-2) 

prog3 :: Program Reg MWord
prog3 = [Iadd 0 1 (Const 1), -- x=1
         Iadd 2 0 (Const 0), -- z=x
         Iadd 0 0 (Reg 1),  -- x=x+y
         Iadd 1 2 (Const 0),
       Ijmp (Const 1)]

_fibs:: [MWord]
_fibs = 0 : 1 : Prelude.zipWith (+) _fibs (tail _fibs)
_fib::Int -> MWord
_fib n = _fibs !! n

claimEqual  :: (Eq a, Show a) => a -> a -> Prop.Result
claimEqual a b = 
   if a == b
     then Prop.succeeded
     else Prop.failed { Prop.reason = "Got " ++ show a ++ " but expected " ++ show b}

test3 :: TestTree
test3 = testProperty "Test fibonacci" $ \n -> (n :: Word) <= 30 ==>
                                              (simpl_exec prog3 (1+4*n)) ==  fib_pure (n+1)
   
-- # Test 4: conditional + input

prog4 :: Program Reg MWord
prog4 = [IloadW 1 (Const 0), --
         Icmpa 3 1 (Const 10), -- 1
         Icjmp 3 (Const 5),    -- 2 
         Iadd 2 2 (Const 77),-- 3
         Ijmp (Const 6),     -- 4
         Iadd 2 2 (Const 42) -- Label: 5
        ,Imov 0 (Reg 2)      -- Label: 6
        , Ijmp (Const 6)     -- Label: 7
        ]

test4 :: TestTree
test4 = testProperty "Test a conditional and input" $ \x ->
<<<<<<< HEAD
   claimEqual (exec prog4 6 [x]) (if x>10 then 42 else 77)
=======
   claimEqual (exec False prog4 6 [x]) (Just $ if x>10 then 42 else 77)
>>>>>>> 0bbaa231

                                                               
-- # Test 5: sum all input
  {- for i in input
        x =+ i

NOTE: the initial memory contains, the size of the initial memory.
      so we start at mem=2            
-}


prog5 :: Program Reg MWord
{- Old verison with tapes:
prog5 = [Iread 1 (Const 0), Iadd 0 0 (Reg 1), Icjmp (Const 4), Ijmp (Const 0), Ijmp (Const 4)]
-}
-- New version with input in initial memory.
prog5 = [Imov 0 (Const 0),
         Imov 1 (Const 0),
         IloadW 2 (Reg 1),
         Iadd 0 0 (Reg 2),
         Iadd 1 1 (Const 8),
         Ijmp (Const 2)]
        

--test5 ls = Seq.lookup 0 (see (run5 ls) (4* (Prelude.length ls))) == (sum ls)
test5 :: TestTree
test5 = testProperty "Test adding a list of inputs" $ \xs ->
<<<<<<< HEAD
   claimEqual (exec prog5 (4 * (toEnum $ length xs)) xs)  (sum xs)
=======
   claimEqual (exec False prog5 (4 * (toEnum $ length xs)) xs)  (Just $ sum xs)
>>>>>>> 0bbaa231




--progAshr :: Program Reg MWord
progAshr
  :: Num regT =>
     MWord -> MWord -> [Instruction' regT regT (Operand regT MWord)]
progAshr input shift = 
  [ Imov 5 o1',
    Ishr  nsign 5 (Const $ toEnum $ (finiteBitSize zerow -1)),
    Imull sign  (nsign) (Const $ monew),
    Ixor  ret'' (sign) o1' ,
    Ishr  ret'  (ret'') o2',
    Ixor  ret   (ret') (Reg sign)]
  where o1' = Const input
        o2' = Const shift
        nsign = 4
        sign  = 3
        ret'' = 2
        ret'  = 1
        ret   = 0
        zerow,monew :: MWord
        zerow = 0
        monew = 0-1 
  
--test6 ls = Seq.lookup 0 (see (run5 ls) (4* (Prelude.length ls))) == (sum ls)
testAshr :: TestTree
testAshr = testProperty "Test implementation of arithmetic shift right"
        $ \inpt -> (inpt :: Int) == inpt ==>
                   \shift ->  (shift :: Int) >= 0 ==>
<<<<<<< HEAD
                              exec (progAshr (binaryFromInt inpt) (binaryFromInt shift)) 6 [] ==
                              (binaryFromInt $ inpt `shiftR` shift)
=======
                              exec False (progAshr (binaryFromInt inpt) (binaryFromInt shift)) 6 [] ==
                              Just (binaryFromInt $ inpt `shiftR` shift)
>>>>>>> 0bbaa231
binaryFromInt :: Int -> MWord
binaryFromInt n =
  if n >= 0 then toEnum n else maxBound - (toEnum (-1- n))
_binaryToInt :: MWord -> Int
_binaryToInt w =
  let halfBound :: MWord; halfBound = maxBound `quot` 2 in  
  if w <= halfBound then fromEnum w else - (fromEnum ((maxBound - w))) - 1


-- | Tests for `AbsMemory` loads and stores.
testAbsMem :: TestTree
testAbsMem =
  testGroup "Test implementation of abstract memory" [
    mkTest "8-byte store" W1 (map VExact [8, 7, 6, 5, 4, 3, 2, 1, 0, 0]) emptyMem $
      Abs.amStore W8 0x1000 (VExact 0x0102030405060708),
    mkTest "amStore case 1" W1 (map VExact [2, 2]) emptyMem $
      Abs.amStore W2 0x1000 (VExact 0x0202) .
      Abs.amStore W2 0x1000 (VExact 0x0101),
    mkTest "amStore case 2a" W1 (map VExact [2, 2, 1, 1]) emptyMem $
      Abs.amStore W2 0x1000 (VExact 0x0202) .
      Abs.amStore W4 0x1000 (VExact 0x01010101),
    mkTest "amStore case 2b" W1 (map VExact [1, 1, 2, 2, 0]) emptyMem $
      Abs.amStore W2 0x1002 (VExact 0x0202) .
      Abs.amStore W4 0x1000 (VExact 0x01010101),
    mkTest "amStore case 3" W1 (map VExact [1, 1, 1, 1]) emptyMem $
      Abs.amStore W4 0x1000 (VExact 0x01010101) .
      Abs.amStore W2 0x1000 (VExact 0x0202) .
      Abs.amStore W1 0x1003 (VExact 0x03),
    mkTest "amLoad case 1" W2 (map VExact [0x0102]) emptyMem $
      Abs.amStore W2 0x1000 (VExact 0x0102),
    -- The first load is case 2a, the second is 2b.
    mkTest "amLoad case 2a/2b" W2 (map VExact [0x0304, 0x0102]) emptyMem $
      Abs.amStore W4 0x1000 (VExact 0x01020304),
    mkTest "amLoad case 3" W2 (map VExact [0]) emptyMem id,
    mkTest "amLoad case 4" W4 (map VExact [0x02000101]) emptyMem $
      Abs.amStore W2 0x1000 (VExact 0x0101) .
      Abs.amStore W1 0x1003 (VExact 0x02),
    -- Regression test for a bug in amLoad case 2b / amStore case 2b
    mkTest "Load just after store" W1 [VExact 0, VExact 0, VTop] Abs.amHavoc $
      Abs.amStore W2 0x1000 (VExact 0)
  ]
  where
    mkTest name loadWidth loadExpect initMem updateMem = testCase name $ do
      let mem = initMem & Abs.amMem %~ updateMem
      forM_ (zip [0..] loadExpect) $ \(i, expected) -> do
        let actual = Abs.amLoad loadWidth
              (0x1000 + i * fromIntegral (widthInt loadWidth)) mem
        actual @?= expected

    emptyMem = Abs.amInit mempty<|MERGE_RESOLUTION|>--- conflicted
+++ resolved
@@ -64,17 +64,10 @@
 -- We are treating the first register as the return
 -- To get ouptu to get output provide a program and a number of steps to get the result after that long
 -- Execute gets the trace and then looks at the first register after t steps
-<<<<<<< HEAD
-exec :: Prog Int -> Word -> [MWord] -> MWord
-exec prog steps input = lookupReg sp (seeRegs (runProg prog (steps+1) input) (fromEnum steps)) -- this throws an error if there is no register 0
-simpl_exec :: Prog Int -> Word -> MWord
-simpl_exec prog steps = exec prog steps [] -- when there are no inputs
-=======
 exec :: Bool -> Prog Int -> Word -> [MWord] -> Maybe MWord
 exec leakTainted prog steps input = lookupReg sp (seeRegs (runProg leakTainted prog (steps+1) input) (fromEnum steps)) -- this throws an error if there is no register 0
 simpl_exec :: Prog Int -> Word -> Maybe MWord
 simpl_exec prog steps = exec False prog steps [] -- when there are no inputs
->>>>>>> 0bbaa231
 seeRegs:: Trace mreg -> Int -> RegBank mreg MWord
 seeRegs t n = regs (t !! n)
 
@@ -164,12 +157,7 @@
 
 test4 :: TestTree
 test4 = testProperty "Test a conditional and input" $ \x ->
-<<<<<<< HEAD
-   claimEqual (exec prog4 6 [x]) (if x>10 then 42 else 77)
-=======
    claimEqual (exec False prog4 6 [x]) (Just $ if x>10 then 42 else 77)
->>>>>>> 0bbaa231
-
                                                                
 -- # Test 5: sum all input
   {- for i in input
@@ -196,11 +184,7 @@
 --test5 ls = Seq.lookup 0 (see (run5 ls) (4* (Prelude.length ls))) == (sum ls)
 test5 :: TestTree
 test5 = testProperty "Test adding a list of inputs" $ \xs ->
-<<<<<<< HEAD
-   claimEqual (exec prog5 (4 * (toEnum $ length xs)) xs)  (sum xs)
-=======
    claimEqual (exec False prog5 (4 * (toEnum $ length xs)) xs)  (Just $ sum xs)
->>>>>>> 0bbaa231
 
 
 
@@ -232,13 +216,8 @@
 testAshr = testProperty "Test implementation of arithmetic shift right"
         $ \inpt -> (inpt :: Int) == inpt ==>
                    \shift ->  (shift :: Int) >= 0 ==>
-<<<<<<< HEAD
-                              exec (progAshr (binaryFromInt inpt) (binaryFromInt shift)) 6 [] ==
-                              (binaryFromInt $ inpt `shiftR` shift)
-=======
                               exec False (progAshr (binaryFromInt inpt) (binaryFromInt shift)) 6 [] ==
                               Just (binaryFromInt $ inpt `shiftR` shift)
->>>>>>> 0bbaa231
 binaryFromInt :: Int -> MWord
 binaryFromInt n =
   if n >= 0 then toEnum n else maxBound - (toEnum (-1- n))
