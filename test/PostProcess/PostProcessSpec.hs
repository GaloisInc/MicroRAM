{-# LANGUAGE OverloadedStrings #-}
{-# LANGUAGE FlexibleInstances #-}
{-# LANGUAGE TypeSynonymInstances #-}
module PostProcess.PostProcessSpec where

import Compiler
import Compiler.Errors

import LLVMutil.LLVMIO
import Test.Tasty

import qualified Test.QuickCheck.Monadic as QCM
import Test.Tasty.QuickCheck

import Segments (PublicSegmentMode(..))
import Segments.SegInterpreter
import PostProcess

import Programs.Programs


main :: IO ()
main = defaultMain testsWithOptions 

-- We can't generate inputs right now, so set test number to 1
testsWithOptions :: TestTree
testsWithOptions = localOption (QuickCheckTests 1) postTests
  where postTests = mkPostTests allTests

mkPostTests :: TestGroupAbs -> TestTree
mkPostTests tg = case tg of
  OneTest t -> mkPostTest t
  ManyTests nm ts -> testGroup nm $ mkPostTests <$> ts 

mkPostTest :: TestProgram -> TestTree
mkPostTest (TestProgram name file len cmpError _res _hasBug leakTainted) =
  if cmpError then emptyTest else processTest leakTainted name file len

emptyTest :: TestTree
emptyTest = testGroup "Compiler errors not tested" [] -- This is ignored by QuickCheck

processTest :: Bool -> TestName -> FilePath -> Word -> TestTree
processTest leakTainted name file len =
  testProperty name $ QCM.monadicIO $ QCM.run (output file len)
  where output :: FilePath -> Word -> IO Property 
        output file len = do
          llvmProg <- llvmParse file
          mramProg <- handleErrorWith $ compile False len llvmProg Nothing
<<<<<<< HEAD
          let postProcessed = compilerErrorResolve $ postProcess_v False PsmAbsInt chunkSize True mramProg Nothing
          return $ result2property $ checkOutput <$> postProcessed
=======
          let postProcessed = compilerErrorResolve $ postProcess_v False leakTainted True chunkSize True mramProg Nothing
          return $ result2property $ checkOutput leakTainted <$> postProcessed
>>>>>>> 0bbaa231
        chunkSize = 10
        result2property r = case r of
                              Right _ -> counterexample "" True
                              Left msg -> counterexample msg False<|MERGE_RESOLUTION|>--- conflicted
+++ resolved
@@ -46,13 +46,8 @@
         output file len = do
           llvmProg <- llvmParse file
           mramProg <- handleErrorWith $ compile False len llvmProg Nothing
-<<<<<<< HEAD
-          let postProcessed = compilerErrorResolve $ postProcess_v False PsmAbsInt chunkSize True mramProg Nothing
-          return $ result2property $ checkOutput <$> postProcessed
-=======
-          let postProcessed = compilerErrorResolve $ postProcess_v False leakTainted True chunkSize True mramProg Nothing
+          let postProcessed = compilerErrorResolve $ postProcess_v False PsmAbsInt leakTainted True chunkSize True mramProg Nothing
           return $ result2property $ checkOutput leakTainted <$> postProcessed
->>>>>>> 0bbaa231
         chunkSize = 10
         result2property r = case r of
                               Right _ -> counterexample "" True
